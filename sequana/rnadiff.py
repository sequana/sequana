--- conflicted
+++ resolved
@@ -26,11 +26,8 @@
 
 from sequana.lazy import pandas as pd
 from sequana.lazy import pylab
-<<<<<<< HEAD
 from sequana.lazy import numpy as np
-=======
-from sequana import logger
->>>>>>> aa95cc88
+
 from sequana.gff3 import GFF3
 from sequana.viz import Volcano
 from sequana.enrichment import PantherEnrichment, KeggPathwayEnrichment
@@ -96,15 +93,10 @@
         self.counts_tsv = counts_tsv
         self.groups_tsv = groups_tsv
 
-<<<<<<< HEAD
         self.counts = pd.read_csv(counts_tsv, sep=sep_counts, index_col="Geneid",
             comment="#")
         self.groups = pd.read_csv(groups_tsv, sep=sep_groups, index_col="label",
             comment="#")
-=======
-        self.counts = pd.read_csv(counts_tsv, sep=sep, index_col="Geneid", comment="#")
-        self.groups = pd.read_csv(groups_tsv, sep=sep, index_col="label", comment="#")
->>>>>>> aa95cc88
 
 
         self.condition = condition
@@ -883,702 +875,4 @@
             title="Dispersion estimation",
             xlabel="Mean of normalized counts",
             ylabel="Dispersion",
-<<<<<<< HEAD
-        )
-
-
-class RNADiffResults:
-    """An object representation of results coming from a RNADiff analysis."""
-
-    def __init__(
-        self,
-        filename,
-        alpha=0.05,
-        log2_fc=0,
-        pattern="*complete*xls",
-        sep="\t",
-        annotations="annotations.csv",
-    ):
-        """.. rubric:: constructor
-
-        :param rnadiff_results: can be a folder for a simple comparison, or an
-            output file containing the rseults of a rnadiff analysis
-        :param alpha:
-        :param out_dir:
-        :param log2_fc: the log2 fold change to apply
-
-        Note that if the index or Name/ID columns are made of ensemble ID, they
-        may be preceded by the gene: prefix, which is removed
-        """
-        if isinstance(filename, RNADiffResults):
-            self.df = filename.df.copy()
-            self.filename = filename.filename
-        elif os.path.isfile(filename):
-            # must be a 'complete' file from rnadiff analysis
-            self.filename = filename
-            self.df = pd.read_csv(self.filename, sep, index_col=0)
-        elif os.path.isdir(filename):
-            filenames = glob.glob(filename + "/" + pattern)
-            found_unique = False
-            if len(filenames) == 1:
-                self.filename = filenames[0]
-                found_unique = True
-            else:
-                filenames = glob.glob(filename + "/tables/" + pattern)
-                if len(filenames) == 1:
-                    found_unique = True
-                    self.filename = filenames[0]
-            if found_unique is False:
-                raise IOError(
-                    "Found several file with the {} pattern. Please be"
-                    " more restrictive using the pattern argument"
-                )
-            self.df = pd.read_csv(self.filename, sep, index_col=0)
-        else:
-            raise TypeError("{} does not exists".format(filename))
-
-        # Some cleanup
-        self.df.index = [x.replace("gene:", "") for x in self.df.index]
-        for col in ["ID", "Name"]:
-            if col in self.df.columns:
-                try:
-                    self.df[col] = [x.replace("gene:", "") for x in self.df[col]]
-                except:
-                    pass
-
-        # Just an alias to a subset of the dataframe
-        normed = [x for x in self.df.columns if x.startswith("norm")]
-        self.normcounts = self.df[normed]
-
-        # some parameters/attributes
-        self._alpha = alpha
-        self._log2_fc = log2_fc
-
-        # What are the sample names and condition names
-        self.sample_names = [x.replace("norm.", "") for x in normed]
-        self.condition_names = set([x[0:-1] for x in self.sample_names])
-        self.set_colors()
-
-        self._set_gene_lists_one_condition()
-
-        try:self.read_annotations(annotations)
-        except:pass
-
-    def read_annotations(self, annotation_file):
-        if os.path.exists(annotation_file):
-            annot = pd.read_csv(annotation_file)
-
-            if "locus_tag" in annot.columns and len(
-                set(self.df.index).intersection(annot.locus_tag)
-            ) == len(self.df.index):
-                key = "locus_tag"
-            elif "Name" in annot.columns and len(
-                set(self.df.index).intersection(annot.Name)
-            ) == len(self.df.index):
-                key = "Name"
-            elif "gene_id" in annot.columns and len(
-                set(self.df.index).intersection(annot.gene_id)
-            ) == len(self.df.index):
-                key = "gene_id"
-            elif "ID" in annot.columns and len(
-                set(self.df.index).intersection(annot.ID)
-            ) == len(self.df.index):
-                key = "ID"
-            elif "gene" in annot.columns and len(
-                set(self.df.index).intersection(annot.gene)
-            ) == len(self.df.index):
-                key = "gene"
-            else:
-                logger.critical(
-                    "Could not find a key to match annotation and DGE result"
-                )
-                return
-
-            # set index and restrict to the DGE entries only
-            annot = annot.set_index(key)
-            annot = annot.loc[self.df.index]
-            # some index may have duplicates, that need to be removed
-            annot = annot.reset_index().drop_duplicates(subset=[key]).set_index(key)
-
-            # if there are missing ones, we add NA
-
-            # now add interesting columns
-            for col in ["locus_tag", "gene_id", "ID", "Name", "gene", "gene_biotype"]:
-                if col == key:
-                    continue
-                if col in annot.columns and col not in self.df.columns:
-                    try:
-                        self.df.insert(1, col, annot[col].dropna())
-                    except Exception as err:
-                        print(err)
-        else:
-            logger.warning(
-                "annotation file {} does not exists. Skipping extra annotation in final report".format(
-                    annotation_file
-                )
-            )
-
-    def set_colors(self, colors=None):
-        self.colors = {}
-        if colors is None:
-            colors = ["orange", "b", "r", "y", "k"]
-        for i, name in enumerate(self.condition_names):
-            try:
-                self.colors[name] = colors[i]
-            except:
-                self.colors[name] = colors[len(colors) - 1]
-
-    def _set_log2_fc(self, value):
-        self._log2_fc = value
-        self._set_gene_lists_one_condition()
-
-    def _get_log2_fc(self):
-        return self._log2_fc
-
-    log2_fc = property(_get_log2_fc, _set_log2_fc)
-
-    def _set_alpha(self, value):
-        self._alpha = value
-
-    def _get_alpha(self):
-        return self._alpha
-
-    alpha = property(_get_alpha, _set_alpha)
-
-    def _set_gene_lists_one_condition(self):
-
-        gene_sets = {}
-        key = "vs".join(sorted(self.condition_names))
-        gene_sets = {}
-
-        condition_up = np.logical_and(
-            self.df.log2FoldChange > self.log2_fc, self.df.padj < self.alpha
-        )
-        gene_sets["up"] = set(self.df[condition_up].index)
-
-        condition_down = np.logical_and(
-            self.df.log2FoldChange < -self.log2_fc, self.df.padj < self.alpha
-        )
-        gene_sets["down"] = set(self.df[condition_down].index)
-
-        condition_all = np.logical_or(
-            np.logical_and(
-                self.df.padj < self.alpha, self.df.log2FoldChange > self.log2_fc
-            ),
-            np.logical_and(
-                self.df.padj < self.alpha, self.df.log2FoldChange < -self.log2_fc
-            ),
-        )
-        gene_sets["all"] = set(self.df[condition_all].index)
-
-        self.gene_lists = gene_sets
-
-    def summary(self):
-        """Get a summary DataFrame from a RNADiff analysis."""
-        summary = pd.DataFrame(
-            {(x, len(self.gene_lists[x])) for x in self.gene_lists.keys()}
-        )
-
-        df = summary.set_index(0)
-        df.columns = ["_vs_".join(self.condition_names)]
-        return df
-
-    def plot_count_per_sample(self, fontsize=12, sample_list=None):
-        """ "Number of mapped reads per sample. Each color for each replicate
-
-        .. plot::
-            :include-source:
-
-            from sequana.rnadiff import RNADiffResults
-            from sequana import sequana_data
-
-            r = RNADiffResults(sequana_data("rnadiff/rnadiff_onecond_1"))
-            r.plot_count_per_sample()
-        """
-        sample_names = self.sample_names
-        N = len(sample_names)
-        dd = self.df[sample_names].sum()
-        pylab.clf()
-
-        colors = []
-        for sample in self.sample_names:
-            colors.append(self.colors[self.get_cond_from_sample(sample)])
-
-        pylab.bar(
-            range(N),
-            (dd / 1000000).values,
-            color=colors,
-            alpha=1,
-            zorder=10,
-            lw=1,
-            ec="k",
-            width=0.9,
-        )
-        pylab.xlabel("Samples", fontsize=fontsize)
-        pylab.ylabel("Total read count (millions)", fontsize=fontsize)
-        pylab.grid(True, zorder=0)
-        pylab.title("Total read count per sample", fontsize=fontsize)
-        pylab.xticks(range(N), self.sample_names)
-
-    def plot_percentage_null_read_counts(self):
-        """
-
-        Bars represent the percentage of null counts in each samples.
-        The dashed horizontal line represents the percentage of
-        feature counts being equal to zero across all samples.
-
-        .. plot::
-            :include-source:
-
-            from sequana.rnadiff import RNADiffResults
-            from sequana import sequana_data
-
-            r = RNADiffResults(sequana_data("rnadiff/rnadiff_onecond_1"))
-            r.plot_percentage_null_read_counts()
-
-
-        """
-        N = len(self.sample_names)
-
-        data = (self.df[self.sample_names] == 0).sum()
-        data = data / len(self.df) * 100
-
-        all_null = (self.df[self.sample_names].sum(axis=1) == 0).sum()
-
-        colors = []
-        for sample in self.sample_names:
-            colors.append(self.colors[self.get_cond_from_sample(sample)])
-
-        pylab.clf()
-        pylab.bar(
-            range(N), data, color=colors, alpha=1, zorder=10, lw=1, ec="k", width=0.9
-        )
-        pylab.axhline(
-            all_null / len(self.df) * 100, lw=2, ls="--", color="k", zorder=20
-        )
-        pylab.xticks(range(N), self.sample_names)
-        pylab.xlabel("Sample")
-        pylab.ylabel("Proportion of null counts (%)")
-        pylab.grid(True, zorder=0)
-
-    def plot_volcano(
-        self,
-        padj=0.05,
-        add_broken_axes=False,
-        markersize=4,
-        limit_broken_line=[20, 40],
-        plotly=False,
-    ):
-        """
-
-
-        .. plot::
-            :include-source:
-
-            from sequana.rnadiff import RNADiffResults
-            from sequana import sequana_data
-
-            r = RNADiffResults(sequana_data("rnadiff/rnadiff_onecond_1"))
-            r.plot_volcano()
-
-        """
-        d1 = self.df.query("padj>@padj")
-        d2 = self.df.query("padj<=@padj")
-
-        if plotly:
-            from plotly import express as px
-
-            df = self.df.copy()
-            df["log_adj_pvalue"] = -pylab.log10(self.df.padj)
-            df["significance"] = [
-                "<{}".format(padj) if x else ">={}".format(padj) for x in df.padj < padj
-            ]
-
-            if "Name" in self.df.columns:
-                hover_name = "Name"
-            elif "gene_id" in self.df.columns:
-                hover_name = "gene_id"
-            elif "locus_tag" in self.df.columns:
-                hover_name = "locus_tag"
-            elif "ID" in self.df.columns:
-                hover_name = "ID"
-            else:
-                hover_name = None
-            fig = px.scatter(
-                df,
-                x="log2FoldChange",
-                y="log_adj_pvalue",
-                hover_name=hover_name,
-                log_y=False,
-                color="significance",
-                height=600,
-                labels={"log_adj_pvalue": "log adjusted p-value"},
-            )
-            # axes[0].axhline(
-            # -np.log10(0.05), lw=2, ls="--", color="r", label="pvalue threshold (0.05)"
-            # i)
-            # in future version of plotly, a add_hlines will be available. For
-            # now, this is the only way to add axhline
-            fig.update_layout(
-                shapes=[
-                    dict(
-                        type="line",
-                        xref="x",
-                        x0=df.log2FoldChange.min(),
-                        x1=df.log2FoldChange.max(),
-                        yref="y",
-                        y0=-pylab.log10(padj),
-                        y1=-pylab.log10(padj),
-                        line=dict(color="black", width=1, dash="dash"),
-                    )
-                ]
-            )
-
-            return fig
-
-        from brokenaxes import brokenaxes
-
-        M = max(-pylab.log10(self.df.padj.dropna()))
-
-        br1, br2 = limit_broken_line
-        if M > br1:
-            if add_broken_axes:
-                bax = brokenaxes(ylims=((0, br1), (M - 10, M)), xlims=None)
-            else:
-                bax = pylab
-        else:
-            bax = pylab
-
-        bax.plot(
-            d1.log2FoldChange,
-            -np.log10(d1.padj),
-            marker="o",
-            alpha=0.5,
-            color="k",
-            lw=0,
-            markersize=markersize,
-        )
-        bax.plot(
-            d2.log2FoldChange,
-            -np.log10(d2.padj),
-            marker="o",
-            alpha=0.5,
-            color="r",
-            lw=0,
-            markersize=markersize,
-        )
-
-        bax.grid(True)
-        try:
-            bax.set_xlabel("fold change")
-            bax.set_ylabel("log10 adjusted p-value")
-        except:
-            bax.xlabel("fold change")
-            bax.ylabel("log10 adjusted p-value")
-
-        m1 = abs(min(self.df.log2FoldChange))
-        m2 = max(self.df.log2FoldChange)
-        limit = max(m1, m2)
-        try:
-            bax.set_xlim([-limit, limit])
-        except:
-            bax.xlim([-limit, limit])
-        try:
-            y1, _ = bax.get_ylim()
-            ax1 = bax.axs[0].set_ylim([br2, y1[1] * 1.1])
-        except:
-            y1, y2 = bax.ylim()
-            bax.ylim([0, y2])
-        bax.axhline(
-            -np.log10(0.05), lw=2, ls="--", color="r", label="pvalue threshold (0.05)"
-        )
-        return bax
-
-    def plot_pca(self, n_components=2, colors=None, plotly=False, max_features=500):
-        """
-
-        .. plot::
-            :include-source:
-
-            from sequana.rnadiff import RNADiffResults
-            from sequana import sequana_data
-
-            path = sequana_data("rnadiff/rnadiff_onecond_1")
-            r = RNADiffResults(path)
-
-            colors = {
-                'surexp1': 'r',
-                'surexp2':'r',
-                'surexp3':'r',
-                'surexp1': 'b',
-                'surexp2':'b',
-                'surexp3':'b'}
-            r.plot_pca(colors=colors)
-
-        """
-        from sequana.viz import PCA
-
-        p = PCA(self.df[self.sample_names])
-        if colors is None:
-            colors = {}
-            for sample in self.sample_names:
-                colors[sample] = self.colors[self.get_cond_from_sample(sample)]
-
-        if plotly is True:
-            assert n_components == 3
-            variance = p.plot(
-                n_components=n_components,
-                colors=colors,
-                show_plot=False,
-                max_features=max_features,
-            )
-            from plotly import express as px
-
-            df = pd.DataFrame(p.Xr)
-            df.columns = ["PC1", "PC2", "PC3"]
-            df["names"] = self.sample_names
-            df["colors"] = [colors[x] for x in self.sample_names]
-            df["size"] = [10] * len(df)
-            df["condition"] = [
-                self.get_cond_from_sample(sample) for sample in self.sample_names
-            ]
-            fig = px.scatter_3d(
-                df,
-                x="PC1",
-                y="PC2",
-                z="PC3",
-                color="condition",
-                labels={
-                    "PC1": "PC1 ({}%)".format(round(100 * variance[0], 2)),
-                    "PC2": "PC2 ({}%)".format(round(100 * variance[1], 2)),
-                    "PC3": "PC3 ({}%)".format(round(100 * variance[2], 2)),
-                },
-                height=800,
-                text="names",
-            )
-            return fig
-        else:
-            variance = p.plot(
-                n_components=n_components, colors=colors, max_features=max_features
-            )
-
-        return variance
-
-    def plot_mds(self, n_components=2, colors=None, clf=True):
-        from sequana.viz.mds import MDS
-
-        p = MDS(self.df[self.sample_names])
-        if colors is None:
-            colors = {}
-            for sample in self.sample_names:
-                colors[sample] = self.colors[self.get_cond_from_sample(sample)]
-        p.plot(n_components=n_components, colors=colors, clf=clf)
-
-    def plot_isomap(self, n_components=2, colors=None):
-        from sequana.viz.isomap import Isomap
-
-        p = Isomap(self.df[self.sample_names])
-        if colors is None:
-            colors = {}
-            for sample in self.sample_names:
-                colors[sample] = self.colors[self.get_cond_from_sample(sample)]
-        p.plot(n_components=n_components, colors=colors)
-
-    def get_cond_from_sample(self, sample_name):
-        try:
-            import re
-
-            candidates = [
-                x
-                for x in self.condition_names
-                if re.findall(r"^{}\d+$".format(x), sample_name)
-            ]
-            if len(candidates) == 1:
-                return candidates[0]
-            else:
-                raise ValueError("ambiguous sample name found in several conditions")
-        except:
-            logger.warning("{} not found or ambiguous name".format(sample_name))
-            return None
-
-    def plot_density(self):
-        import seaborn
-
-        seaborn.set()
-        for x in self.sample_names:
-            seaborn.kdeplot(pylab.log10(self.df[x].clip(lower=1)))
-            pylab.ylabel("Density")
-            pylab.xlabel("Raw counts (log10)")
-
-    def plot_feature_most_present(self):
-        """"""
-        _description = "test me"
-        N = len(self.sample_names)
-
-        data = self.df[self.sample_names].max() / self.df[self.sample_names].sum()
-        data = data * 100
-
-        colors = []
-        names = []
-        for sample in self.sample_names:
-            colors.append(self.colors[self.get_cond_from_sample(sample)])
-
-        pylab.clf()
-        pylab.barh(
-            range(0, len(data)),
-            data,
-            color=colors,
-            alpha=1,
-            zorder=10,
-            lw=1,
-            ec="k",
-            height=0.9,
-        )
-        count = 0
-        for x, sample in zip(data, self.sample_names):
-            index_name = self.df[sample].argmax()
-            try:
-                name = self.df.iloc[
-                    index_name
-                ].Name  # !! this is the index not the column called Name
-            except:
-                name = self.df.iloc[index_name][
-                    "ID"
-                ]  # !! this is the index not the column called Name
-
-            pylab.text(
-                x, count, name, fontdict={"ha": "center", "va": "center"}, zorder=20
-            )
-            count += 1
-        x0, x1 = pylab.xlim()
-        pylab.xlim([0, min(100, x1 * 1.2)])
-        pylab.yticks(range(N), self.sample_names)
-        pylab.xlabel("Reads captured by most important feature (%s)")
-        pylab.ylabel("Sample")
-        try:
-            pylab.tight_layout()
-        except:
-            pass
-
-    def plot_dendogram(
-        self,
-        max_features=5000,
-        transform_method="log",
-        method="ward",
-        metric="euclidean",
-    ):
-        # for info about metric and methods: https://tinyurl.com/yyhk9cl8
-
-        assert transform_method in ["log", "anscombe", None]
-        # first we take the normalised data
-        from sequana.viz import clusterisation
-        from sequana.viz import dendogram
-
-        cluster = clusterisation.Cluster(self.normcounts)
-        # cluster = clusterisation.Cluster(self.df[self.sample_names])
-        if transform_method is not None:
-            data = cluster.scale_data(
-                transform_method=transform_method, max_features=max_features
-            )
-            df = pd.DataFrame(data[0])
-            df.index = data[1]
-            df.columns = self.normcounts.columns
-        else:
-            df = pd.DataFrame(self.normcounts)
-            # df.index = data[1]
-            df.columns = self.normcounts.columns
-
-        d = dendogram.Dendogram(df.T, metric=metric, method=method)
-        d.category = {}
-        conditions = list(self.condition_names)
-        for sample_name in df.columns:
-            cond = self.get_cond_from_sample(sample_name.replace("norm.", ""))
-            d.category[sample_name] = conditions.index(cond)
-        d.plot()
-
-    def boxplot_rawdata(self, fliersize=2, linewidth=2, **kwargs):
-        import seaborn as sbn
-
-        sbn.set()
-
-        colors = []
-        for sample in self.sample_names:
-            col = self.colors[self.get_cond_from_sample(sample)]
-            if col == "orange":
-                colors.append("#FFA500")
-            else:
-                colors.append("#3c5688")
-
-        ax = sbn.boxplot(
-            data=self.df[self.sample_names].clip(1),
-            linewidth=linewidth,
-            fliersize=fliersize,
-            palette=colors,
-            **kwargs,
-        )
-        ax.set(yscale="log")
-
-    def boxplot_normeddata(self, fliersize=2, linewidth=2, **kwargs):
-        import seaborn as sbn
-
-        sbn.set()
-        colors = []
-        for sample in self.sample_names:
-            col = self.colors[self.get_cond_from_sample(sample)]
-            if col == "orange":
-                colors.append("#FFA500")
-            else:
-                colors.append("#3c5688")
-        ax = sbn.boxplot(
-            data=self.normcounts.clip(1),
-            linewidth=linewidth,
-            fliersize=fliersize,
-            palette=colors,
-            **kwargs,
-        )
-        ax.set(yscale="log")
-
-    def plot_pvalue_hist(self, bins=60, fontsize=16, rotation=0):
-        pylab.hist(self.df.pvalue.dropna(), bins=bins, ec="k")
-        pylab.grid(True)
-        pylab.xlabel("raw p-value", fontsize=fontsize)
-        pylab.ylabel("Occurences", fontsize=fontsize)
-        try:
-            pylab.tight_layout()
-        except:
-            pass
-
-    def plot_padj_hist(self, bins=60, fontsize=16):
-        pylab.hist(self.df.padj.dropna(), bins=bins, ec="k")
-        pylab.grid(True)
-        pylab.xlabel("Adjusted p-value", fontsize=fontsize)
-        pylab.ylabel("Occurences", fontsize=fontsize)
-        try:
-            pylab.tight_layout()
-        except:
-            pass
-
-    def plot_dispersion(self):
-
-        pylab.plot(
-            self.normcounts.mean(axis=1),
-            self.df.dispGeneEst,
-            "ok",
-            label="Estimate",
-            ms=1,
-        )
-        pylab.plot(
-            self.normcounts.mean(axis=1), self.df.dispersion, "ob", label="final", ms=1
-        )
-        pylab.plot(
-            self.normcounts.mean(axis=1), self.df.dispFit, "or", label="Fit", ms=1
-        )
-        pylab.legend()
-        ax = pylab.gca()
-        ax.set(yscale="log")
-        ax.set(xscale="log")
-        pylab.ylabel("Dispersion", fontsize=fontsize)
-        pylab.xlabel("Mean of normalized counts", fontsize=fontsize)
-=======
-        )
->>>>>>> aa95cc88
+        )