# -*- coding: utf-8 -*-
#
#  This file is part of Sequana software
#
#  Copyright (c) 2016 - Sequana Development Team
#
#  File author(s):
#      Thomas Cokelaer <thomas.cokelaer@pasteur.fr>
#      Dimitri Desvillechabrol <dimitri.desvillechabrol@pasteur.fr>,
#          <d.desvillechabrol@gmail.com>
#
#  Distributed under the terms of the 3-clause BSD license.
#  The full license is in the LICENSE file, distributed with this software.
#
#  website: https://github.com/sequana/sequana
#  documentation: http://sequana.readthedocs.io
#
##############################################################################
"""Utilities for the genome coverage"""

import pandas as pd
import numpy as np
import pylab
from biokit.stats import mixture

from sequana import running_median
from sequana.tools import gc_content
<<<<<<< HEAD
from sequana import jsontool
=======
from sequana.errors import SequanaException
>>>>>>> 2578c5d3
#from sequana.tools import genbank_features_parser


__all__ = ["GenomeCov", "ChromosomeCov", "DoubleThresholds"]


class DoubleThresholds(object):
    """Simple structure to handle the double threshold for negative and positive sides

    Used yb GenomeCov and related classes.

    ::

        dt = DoubleThresholds(-3,4,0.5,0.5)

    This means the low threshold is -3 while the high threshold is 4. The two
    following values must be between 0 and 1 and are used to define the value of
    the double threshold set to half the value of th the main threshold by default.

    Internally, the main thresholds are stored in the low and high attributes.
    The secondary thresholds are derived from the main thresholds and the
    two ratios. The ratios are named ldtr and hdtr for low double threshold ratio
    and high double threshold ration. The secondary thresholds are denoted low2 and
    high2 are are update automatically if low, high, ldtr or hdtr are changed.


    """
    def __init__(self, low=-3, high=3, ldtr=0.5, hdtr=0.5):

        assert ldtr>=0. and ldtr<=1.,\
            "ldrt parameter (low double threshold ratio) must be in [0,1]"
        assert hdtr>=0. and hdtr<=1.,\
            "hdrt parameter (high double threshold ratio) must be in [0,1]"
        assert low < 0, "low threshold must be negative"
        assert high > 0, "high threshold must be positive"

        self._ldtr = ldtr
        self._hdtr = hdtr
        self._high = high
        self._low = low

    def _get_ldtr(self):
        return self._ldtr
    def _set_ldtr(self, ldtr):
        self._ldtr = ldtr
        self._low2 = self._low * self._ldtr
    ldtr = property(_get_ldtr, _set_ldtr)

    def _get_hdtr(self):
        return self._hdtr
    def _set_hdtr(self, hdtr):
        self._hdtr = hdtr
        self._high2 = self._high * self._hdtr
    hdtr = property(_get_hdtr, _set_hdtr)

    def _get_low(self):
        return self._low
    def _set_low(self, value):
        assert value < 0.
        self._low = value
        self._low2 = self._low * self._ldtr
    low = property(_get_low,_set_low)

    def _get_high(self):
        return self._high
    def _set_high(self, value):
        assert value > 0.
        self._high = value
        self._high2 = self._high * self._ldtr
    high = property(_get_high,_set_high)

    def _get_low2(self):
        return self._low * self._ldtr
    low2 = property(_get_low2)

    def _get_high2(self):
        return self._high * self._hdtr
    high2 = property(_get_high2)

    def copy(self):
        thresholds = DoubleThresholds(self.low, self.high, 
            self.ldtr, self.hdtr)
        return thresholds

    def __str__(self):
        txt = "Low threshold: %s\n" % self.low
        txt += "High threshold: %s\n" % self.high
        txt += "double-low threshold: %s\n" % self.low2
        txt += "double-high threshold: %s" % self.high2
        return txt


class GenomeCov(object):
    """Create a list of dataframe to hold data from a BED file generated with
    samtools depth.


    This class can be used to plot the coverage resulting from a mapping, which
    is stored in BED format. The BED file may contain several chromosomes.
    There are handled independently and accessible as a list of
    :class:`ChromosomeCov` instances.

    Example:

    .. plot::
        :include-source:

        from sequana import GenomeCov, sequana_data

        filename = sequana_data('JB409847.bed')
        reference = sequana_data("JB409847.fasta")

        gencov = GenomeCov(filename)
        gencov.compute_gc_content(reference)

        gencov = GenomeCov(filename)
        for chrom in gencov:
            chrom.running_median(n=3001, circular=True)
            chrom.compute_zscore()
            chrom.plot_coverage()
        gencov[0].plot_coverage()

    Results are stored in a list of :class:`ChromosomeCov` named 
    :attr:`chr_list`.

    """

    def __init__(self, input_filename=None,
        low_threshold=-3, high_threshold=3, ldtr=0.5, hdtr=0.5):
        """.. rubric:: constructor

        :param str input_filename: the input data with results of a bedtools
            genomecov run. This is just a 3-column file. The first column is a
            string (chromosome), second column is the base postion and third
            is the coverage.
        :param float low_threshold: threshold used to identify under-covered
            genomic region of interest (ROI). Must be negative
        :param float high_threshold: threshold used to identify over-covered
            genomic region of interest (ROI). Must be positive
        :param float ldtr: fraction of the low_threshold to be used to define
            the intermediate threshold in the double threshold method. Must be
            between 0 and 1.
        :param float rdtr: fraction of the low_threshold to be used to define
            the intermediate threshold in the double threshold method. Must be
            between 0 and 1.

        """
        self.thresholds = DoubleThresholds(low_threshold, high_threshold,
            ldtr, hdtr)

        df = pd.read_table(input_filename, header=None)
        try:
            df = df.rename(columns={0: "chr", 1: "pos", 2: "cov", 3: "mapq0"})
            df = df.set_index("chr", drop=False)
            # Create a list of ChromosomeCov for each chromosome present in the
            # bedtools.
            self.chr_list = [ChromosomeCov(df.loc[key], self.thresholds) for key in
                    df.index.unique()]
            ChromosomeCov.count = 0
        except IOError as e:
            print("I/0 error({0}): {1}".format(e.errno, e.strerror))

        # Set the link to this instance in each chromosome
        # useful if one wants to recompute GC content with different window
        for chrom in self.chr_list:
            chrom.bed = self

    def __getitem__(self, index):
        return self.chr_list[index]

    def __iter__(self):
        return self.chr_list.__iter__()

    def compute_gc_content(self, fasta_file, window_size=101, circular=False):
        """ Compute GC content of genome sequence.

        :param str fasta_file: fasta file name.
        :param int window_size: size of the sliding window.
        :param bool circular: if the genome is circular (like bacteria
            chromosome)

        Store the results in the :attr:`ChromosomeCov.df` attribute (dataframe)
            with a column named *gc*.

        """
        gc_dict = gc_content(fasta_file, window_size, circular)
        for chrom in self.chr_list:
            if chrom.chrom_name in gc_dict.keys():
                chrom.df["gc"] = gc_dict[chrom.chrom_name]
                chrom._ws_gc = window_size
            else:
                msg = ("The chromosome (or contig) %s in your"
                       " BED/BAM file was not found in the reference provided."
                       " Make sure your input reference file is the same"
                       " as the one used to perform the mapping or just"
                       " remove the --reference parameter.")
                raise SequanaException(msg % chrom.chrom_name)

    def get_stats(self, output="json"):
        """Return basic statistics for each chromosome

        :return: dictionary with chromosome names as keys
            and statistics as values.

        .. seealso:: :class:`ChromosomeCov`.
        """
        stats = {}
        for chrom in self.chr_list:
            stats[chrom.chrom_name] = chrom.get_stats(output=output)
        return stats

    def hist(self, logx=True, logy=True, fignum=1, N=20, lw=2):
        for chrom in self.chr_list:
            chrom.plot_hist_coverage(logx=logx, logy=logy, fignum=fignum, N=N,
                histtype='step', hold=True, lw=lw)
            pylab.legend()


class ChromosomeCov(object):
    """Factory to manipulate coverage and extract region of interests.

    Example:

    .. plot::
        :include-source:

        from sequana import GenomeCov, sequana_data
        filename = sequana_data("virus.bed")

        gencov = GenomeCov(filename)

        chrcov = gencov[0]
        chrcov.running_median(n=3001)
        chrcov.compute_zscore()
        chrcov.plot_coverage()

        df = chrcov.get_roi().get_high_roi()

    The *df* variable contains a dataframe with high region of interests (over
    covered)


    .. seealso:: sequana_coverage standalone application
    """
    count = 0

    def __init__(self, df=None, thresholds=None):
        """.. rubric:: constructor

        :param df: dataframe with position for a chromosome used within
            :class:`GenomeCov`. Must contain the following columns:
            ["chr", "pos", "cov"]
        :param thresholds: a data structure :class:`DoubleThresholds` that holds
            the double threshold values.

        """
        # Chromosome position becomes the index
        ChromosomeCov.count += 1
        self.chrom_index = ChromosomeCov.count
        self.df = df.set_index("pos", drop=False)
        self.chrom_name = df["chr"].iloc[0]

        try:
            self.thresholds = thresholds.copy()
        except:
            self.thresholds = DoubleThresholds()


    def __str__(self):
        stats = self.get_stats(output="dataframe")
        stats.set_index("name", inplace=True)
        def _getter(data, key):
            return data.ix[key].Value

        txt = "\nGenome length: %s" % int(len(self.df))
        txt += "\nSequencing depth (DOC): %8.2f " % _getter(stats,'DOC')
        txt += "\nSequencing depth (median): %8.2f " % _getter(stats, 'Median')
        txt += "\nBreadth of coverage (BOC) (percent): %.2f " % _getter(stats,'BOC')
        txt += "\nGenome coverage standard deviation : %8.2f " % _getter(stats,'STD')
        txt += "\nGenome coverage coefficient variation : %8.2f " % _getter(stats,'CV')
        return txt

    def __len__(self):
        return self.df.__len__()

    def get_size(self):
        return self.__len__()

    def get_mean_cov(self):
        return self.df["cov"].mean()

    def get_var_coef(self):
        return np.sqrt(self.df["cov"].var()) / self.get_mean_cov()

    def moving_average(self, n, circular=False):
        """Compute moving average of the genome coverage

        :param n: window's size. Must be odd
        :param bool circular: is the chromosome circular or not

        Store the results in the :attr:`df` attribute (dataframe) with a
        column named *ma*.

        """
        N = len(self.df['cov'])
        assert n < N/2
        from sequana.stats import moving_average

        ret = np.cumsum(np.array(self.df["cov"]), dtype=float)
        ret[n:] = ret[n:] - ret[:-n]
        ma = ret[n - 1:] / n
        mid = int(n / 2)
        self.df["ma"] = pd.Series(ma, index=np.arange(start=mid,
            stop=(len(ma) + mid)))

        if circular:
            # FIXME: shift of +-1 as compared to non circular case...
            # shift the data and compute the moving average
            self.data = list(self.df['cov'].values[N-n:]) +\
                list(self.df['cov'].values) + \
                list(self.df['cov'].values[0:n])
            ma = moving_average(self.data, n)
            self.ma = ma[n//2+1:-n//2]
            self.df["ma"] = pd.Series(self.ma, index=self.df['cov'].index)

    def running_median(self, n, circular=False):
        """Compute running median of genome coverage

        :param int n: window's size.
        :param bool circular: if a mapping is circular (e.g. bacteria
            whole genome sequencing), set to True

        Store the results in the :attr:`df` attribute (dataframe) with a
        column named *rm*.

        """
        mid = int(n / 2)# in py2/py3 the division (integer or not) has no impact
        self.range = [None, None]
        cover = list(self.df["cov"])
        try:
            if circular:
                cover = cover[-mid:] + cover + cover[:mid]
                rm = running_median.RunningMedian(cover, n).run()
                self.df["rm"] = rm[mid:-mid]
            else:
                rm = running_median.RunningMedian(cover, n).run()
                self.df["rm"] = rm
                # set up slice for gaussian prediction
                self.range = [mid, -mid]
        except:
            self.df["rm"] = self.df["cov"]

    def get_evenness(self):
        """Return Evenness of the coverage

        :Reference: Konrad Oexle, Journal of Human Genetics 2016, Evaulation
            of the evenness score in NGS.

        work before or after normalisation but lead to different results.

        """
        from sequana.stats import evenness
        return evenness(self.df['cov'])

    def get_cv(self):
        """Return the coefficient variation

        The coefficient of variation (CV) is defined as sigma / mu

        To get percentage, you must multiply by 100.

        """
        sigma = self.df['cov'].std()
        mu = self.df['cov'].mean()
        return sigma/mu

    def _coverage_scaling(self):
        """Normalize data with moving average of coverage

        Store the results in the :attr:`df` attribute (dataframe) with a
        column named *scale*.

        .. note:: Needs to call :meth:`running_median`


        """
        if "rm" not in self.df.columns:
            txt = "Column rm (running median) is missing.\n" +  self.__doc__
            print(txt)
            raise KeyError
        else:
            self.df["scale"] =  self.df["cov"] / self.df["rm"]
        self.df = self.df.replace(np.inf, np.nan)
        self.df = self.df.replace(-np.inf, np.nan)

    def _get_best_gaussian(self):
        results = self.mixture_fitting.results
        indice = np.argmax(results.pis)
        return {"mu": results.mus[indice], "sigma": results.sigmas[indice]}

    def compute_zscore(self, k=2, step=10, use_em=True, verbose=True):
        """ Compute zscore of coverage and normalized coverage.

        :param int k: Number gaussian predicted in mixture (default = 2)
        :param int step: (default = 10). This parameter is used to speed
            up computation and is ignored if the length of the coverage/sequence
            is below 100,000

        Store the results in the :attr:`df` attribute (dataframe) with a
        column named *zscore*.

        .. note:: needs to call :meth:`running_median` before hand.

        """
        # normalize coverage
        self._coverage_scaling()

        data = self.df['scale'][self.range[0]:self.range[1]]

        if len(data) < 100000:
            step = 1

        # remove nan and inf values
        data = data.replace(0, np.nan)
        data = data.dropna()

        if data.empty:
            data = np.full(len(self.df), 1, dtype=int)
            self.df['scale'] = data

        if use_em:
            self.mixture_fitting = mixture.EM(
                data[::step])
            self.mixture_fitting.estimate(k=k)
        else:
            self.mixture_fitting = mixture.GaussianMixtureFitting(
                data[::step],k=k)
            self.mixture_fitting.estimate()

        # keep gaussians informations
        self.gaussians = self.mixture_fitting.results
        self.best_gaussian = self._get_best_gaussian()

        # warning when sigma is equal to 0
        if self.best_gaussian["sigma"] == 0:
            print("WARNING: A problem related to gaussian prediction is "
                  "detected. Be careful, Sigma is equal to 0.")
            self.df["zscore"] = np.zeros(len(self.df), dtype=int)
        else:
            self.df["zscore"] = (self.df["scale"] - self.best_gaussian["mu"]) / \
                self.best_gaussian["sigma"]

        # Naive checking that the 
        if k == 2:
            mus = self.gaussians['mus']
            sigmas = self.gaussians["sigmas"]

            index0 = mus.index(self.best_gaussian["mu"])
            if index0 == 0:
                mu1 = mus[1]
                s0 = sigmas[0]
                mu0 = mus[0]
            else:
                mu1 = mus[0]
                s0 = sigmas[1]
                mu0 = mus[1]
            if abs(mu0-mu1) < s0:
                if verbose:
                    print("Warning: k=2 but note that |mu0-mu1| < sigma0. ",
                        "k=1 could be a better choice") 

    def get_centralness(self):
        r"""Proportion of central (normal) genome coverage

        This is 1 - (number of non normal data) / (total length)

        .. note:: depends on the thresholds attribute being used.
        .. note:: depends slightly on :math:`W` the running median window
        """
        filtered = self.get_roi()
        return 1 - len(filtered) / float(len(self))

    def get_roi(self, features=None):
        """Keep positions with zscore outside of the thresholds range

        :param features:
        :return: a dataframe from :class:`FilteredGenomeCov`

        .. note:: depends on the :attr:`thresholds` low and high values.
        """

        try:
            second_high = self.thresholds.high2
            second_low = self.thresholds.low2
            query = "zscore > @second_high or zscore < @second_low"

            if features:
                if self.chrom_name not in features.keys():
                    features = None
                    print("Genbank name not found in list of chromosomes. " +\
    " Make sure the chromosome names in the genbank match those in the "+\
    " BED/BAM files.")
            if features:
                return FilteredGenomeCov(self.df.query(query), self.thresholds, 
                    features[self.chrom_name])
            else:
                return FilteredGenomeCov(self.df.query(query), self.thresholds)
        except KeyError:
            print("Column zscore is missing in data frame.\n"
                  "You must run compute_zscore before get low coverage.\n\n",
                  self.__doc__) 

    def plot_coverage(self, filename=None, fontsize=16):
        """ Plot coverage as a function of base position.

        :param filename:

        In addition, the running median and coverage confidence corresponding to
        the lower and upper  zscore thresholds

        .. note:: uses the thresholds attribute.
        """
        # z = (X/rm - \mu ) / sigma

        high_zcov = (self.thresholds.high * self.best_gaussian["sigma"] +
                self.best_gaussian["mu"]) * self.df["rm"]
        low_zcov = (self.thresholds.low * self.best_gaussian["sigma"] +
                self.best_gaussian["mu"]) * self.df["rm"]

        pylab.clf()
        ax = pylab.gca()
        ax.set_axis_bgcolor('#eeeeee')
        pylab.xlim(0,self.df["pos"].iloc[-1])
        p1, = pylab.plot(self.df["cov"], color="k", label="Coverage",
                linewidth=1)
        p2, = pylab.plot(self.df["rm"], color="#0099cc", linewidth=1,
                label="Running median")
        p3, = pylab.plot(high_zcov, linewidth=1, color="r", ls="--",
                label="Thresholds")
        p4, = pylab.plot(low_zcov, linewidth=1, color="r", ls="--",
            label="_nolegend_")

        pylab.legend([p1, p2, p3], [p1.get_label(), p2.get_label(),
                p3.get_label()], loc="best")
        pylab.xlabel("Position", fontsize=fontsize)
        pylab.ylabel("Per-base coverage", fontsize=fontsize)
        pylab.grid(True)
        pylab.ylim([0, pylab.ylim()[1]])
        try:
            pylab.tight_layout()
        except:
            pass
        if filename:
            pylab.savefig(filename)

    def _set_bins(self, df, binwidth):
        try:
            bins = np.arange(min(df), max(df) + binwidth, binwidth)
        except ValueError:
            return 100
        if bins.any():
            return bins
        return 100

    def plot_hist_zscore(self, fontsize=16, filename=None, max_z=6,
            binwidth=0.5, **hist_kargs):
        """ Barplot of the zscore values

        """
        pylab.clf()
        bins = self._set_bins(self.df["zscore"][self.range[0]:self.range[1]],
                binwidth)
        self.df["zscore"][self.range[0]:self.range[1]].hist(grid=True,
                bins=bins, **hist_kargs)
        pylab.xlabel("Z-Score", fontsize=fontsize)
        try:
            pylab.tight_layout()
        except:
            pass
        if filename:
            pylab.savefig(filename)

    def plot_hist_normalized_coverage(self, filename=None, binwidth=0.1,
            max_z=4):
        """ Barplot of the normalized coverage with gaussian fitting

        """
        pylab.clf()
        # if there are a NaN -> can't set up binning
        data_scale = self.df["scale"][self.range[0]:self.range[1]].dropna()
        bins = self._set_bins(data_scale, binwidth)
        self.mixture_fitting.plot(bins=bins, Xmin=0, Xmax=max_z)
        pylab.grid(True)
        pylab.xlim([0,max_z])
        pylab.xlabel("Normalised per-base coverage")
        try:
            pylab.tight_layout()
        except:
            pass
        if filename:
            pylab.savefig(filename)

    def plot_hist_coverage(self, logx=True, logy=True, fontsize=16, N=20,
        fignum=1, hold=False, alpha=0.5, filename=None, **kw_hist):
        """


        """
        if hold is False:
            pylab.figure(fignum)
            pylab.clf()
        ax = pylab.gca()
        ax.set_axis_bgcolor('#eeeeee')

        data = self.df['cov'].values

        maxcov = data.max()
        if logx is True and logy is True:
            bins = pylab.logspace(0, pylab.log10(maxcov), N)
            pylab.hist(data, bins=bins, log=True, label=self.chrom_name,
                alpha=alpha, **kw_hist)
            pylab.semilogx()
            pylab.xlabel("Coverage (log scale)", fontsize=fontsize)
            pylab.ylabel("Count (log scale)", fontsize=fontsize)
        elif logx is False and logy is True:
            pylab.hist(data, bins=N, log=True, label=self.chrom_name,
                alpha=alpha, **kw_hist)
            pylab.xlabel("Coverage", fontsize=fontsize)
            pylab.ylabel("Count (log scale)", fontsize=fontsize)
        elif logx is True and logy is False:
            bins = pylab.logspace(0, pylab.log10(maxcov), N)
            pylab.hist(data, bins=N, label=self.chrom_name, alpha=alpha,
                **kw_hist)
            pylab.xlabel("Coverage (log scale)", fontsize=fontsize)
            pylab.ylabel("Count", fontsize=fontsize)
            pylab.semilogx()
        else:
            pylab.hist(data, bins=N, label=self.chrom_name, alpha=alpha,
                **kw_hist)
            pylab.xlabel("Coverage", fontsize=fontsize)
            pylab.ylabel("Count", fontsize=fontsize)
        pylab.grid(True)
        if filename:
            pylab.savefig(filename)

    def write_csv(self, filename, start=None, stop=None, header=True):
        """ Write CSV file of the dataframe.

        :param filename: csv output filename.
        :param header: boolean which determinate if the header is written.

        """
        try:
            labels=["pos", "cov", "mapq0"]
            self.df[labels][start:stop].to_csv(filename, header=header)
        except NameError:
            print("You must set the file name")
        except KeyError:
            self.df[labels[:-1]][start:stop].to_csv(filename, header=header)

    def plot_gc_vs_coverage(self, bins=None, Nlevels=6, fontsize=20, norm="log",
            ymin=0, ymax=100, contour=True, **kargs):

        if Nlevels is None or Nlevels==0:
            contour = False

        data = self.df[['cov','gc']].copy()
        data['gc'] *= 100
        data = data.dropna()
        if bins is None:
            bins = [100, min(int(data['gc'].max()-data['gc'].min()+1),
                max(5,self._ws_gc-4))]
            bins[0] = max(10, min(bins[0], self.df['cov'].max()))

        from biokit import Hist2D
        h2 = Hist2D(data)

        try:
            h2.plot(bins=bins, xlabel="Per-base coverage",
                ylabel=r'GC content (%)' ,
                Nlevels=Nlevels, contour=contour, norm=norm,
                fontsize=fontsize, **kargs)
        except:
            h2.plot(bins=bins, xlabel="Per-base coverage",
                ylabel=r'GC content (%)' ,
                Nlevels=Nlevels, contour=False, norm=norm,
                fontsize=fontsize, **kargs)
        pylab.ylim([ymin,ymax])
        corr = self.get_gc_correlation()
        return corr

    def get_gc_correlation(self):
        """Return the correlation between the coverage and GC content

        The GC content is the one computed in :meth:`GenomeCov.compute_gc_content`
        (default window size is 101)

        """
        return self.df[['cov', 'gc']].corr().iloc[0,1]

    def get_max_gc_correlation(self, reference):
        """Plot correlation between coverage and GC content by varying the GC window

         The GC content uses a moving window of size W. This parameter affects
         the correlation bewteen coverage and GC. This function find the *optimal*
         window length.

        """
        pylab.clf()
        corrs = []
        wss = []
        def func(params):
            ws = int(round(params[0]))
            if ws < 10:
                return 0
            self.bed.compute_gc_content(reference, ws)
            corr = self.get_gc_correlation()
            corrs.append(corr)
            wss.append(ws)
            return corr

        from scipy.optimize import fmin
        res = fmin(func, 100, xtol=1, disp=False) # guess is 200
        pylab.plot(wss, corrs, "o")
        pylab.xlabel("GC window size")
        pylab.ylabel("Correlation")
        pylab.grid()
        return res[0]

    def get_stats(self, output="json"):
        """Return basic stats about the coverage data"""
        data = self.df

        stats ={
            'DOC': self.df['cov'].mean(),
            'STD': self.df['cov'].std(),
            'Median': self.df['cov'].median(),
            'BOC': 100 * sum(self.df['cov'] > 0) / float(len(self.df)) }
        stats['CV'] = stats['STD'] /  stats['DOC']
        stats['MAD'] = np.median(abs(data['cov'].median() - data['cov']).dropna())

        names = ['BOC','CV', 'DOC', 'MAD', 'Median', "STD"]
        descriptions = [("breadth of coverage: the proportion (in %s) of the "
            "genome covered by at least one read. "),
            ("the coefficient of variation"),
            ("the sequencing depth (Depth of Coverage), that is the average of"
            "the genome coverage"),
            ("median of the absolute median deviation median(|X-median(X)|)"),
            ("Median of the coverage"),
            ("standard deviation")
        ]

        if 'gc' in self.df.columns:
            stats['GC'] = self.df['gc'].mean() * 100
            names.append('GC')
            descriptions.append("GC content in %")

        df = pd.DataFrame({
            "name":names, 
            "Value":[stats[x] for x in names],
            "Description": descriptions})

        if output == "json":
            return df.to_json()
        else:
            return df

    def get_json_stats(self):
        stats = self.get_stats()
        return jsontool.dict_to_json(stats)


class FilteredGenomeCov(object):
    """Class used within :class:`ChromosomeCov` to select a subset of the
    original GenomeCov

    :target: developers only
    """
    _feature_wanted = {"CDS"}
    def __init__(self, df, threshold, feature_list=None):
        """ .. rubric:: constructor

        :param df: dataframe with filtered position used within
            :class:`GenomeCov`. Must contain the following columns:
            ["pos", "cov", "rm", "zscore"]
        :param int threshold: a :class:`~sequana.bedtools.DoubleThresholds` instance.

        """
        if isinstance(feature_list, list) and len(feature_list) == 0:
            feature_list = None
        region_list = self._merge_region(df, threshold=threshold)
        if feature_list:
            region_list = self._add_annotation(region_list, feature_list)
        self.df = self._dict_to_df(region_list, feature_list)

    def __str__(self):
        return self.df.__str__()

    def __len__(self):
        return self.df.__len__()

    def _merge_row(self, df, start, stop):
        chrom = df["chr"][start]
        cov = np.mean(df["cov"].loc[start:stop])
        max_cov = np.max(df["cov"].loc[start:stop])
        rm = np.mean(df["rm"].loc[start:stop])
        zscore = np.mean(df["zscore"].loc[start:stop])
        if zscore >= 0 :
            max_zscore = df["zscore"].loc[start:stop].max()
        else:
            max_zscore = df["zscore"].loc[start:stop].min()
        size = stop - start + 1
        return {"chr": chrom, "start": start, "end": stop + 1, "size": size,
                "mean_cov": cov, "mean_rm": rm, "mean_zscore": zscore,
                "max_zscore":max_zscore, "max_cov":max_cov}

    def _merge_region(self, df, threshold, zscore_label="zscore"):
        """Merge position side by side of a data frame.

        Uses a double threshold method.

        :param threshold: the high threshold (standard one), not the low one.

        .. todo:: to be documented
        """
        region_start = None
        region_stop = None
        start = 1
        stop = 1
        prev = 1
        # handle case where for example position n-1 have a zscore of -5 and n 
        # have a zscore of 5. It is two different regions.
        region_zscore = 0

        merge_df = []
        for pos, zscore in zip(df["pos"], df[zscore_label]):
            stop = pos
            if stop - 1 == prev and zscore * region_zscore >= 0:
                prev = stop
            else:
                if region_start:
                    merge_df.append(self._merge_row(df, region_start,
                        region_stop))
                    region_start = None
                start = stop
                prev = stop
                region_zscore = zscore

            if zscore >0 and  zscore> threshold.high:
                if not region_start:
                    region_start = pos
                    region_stop = pos
                else:
                    region_stop = pos
            elif zscore <0 and zscore<threshold.low:
                if not region_start:
                    region_start = pos
                    region_stop = pos
                else:
                    region_stop = pos

        if start < stop and region_start:
            merge_df.append(self._merge_row(df, region_start,region_stop))
        return merge_df

    def _add_annotation(self, region_list, feature_list):
        """ Add annotation from a dictionarie generated by parsers in
        sequana.tools.
        """
        region_ann = []
        # an iterator of features
        iter_feature = iter(feature_list)
        feature = next(iter_feature)
        # pass "source" feature
        while feature["type"] not in FilteredGenomeCov._feature_wanted:
            try:
                feature = next(iter_feature)
            except StopIteration:
                msg = ("Features types ({0}) are not present in the annotation "
                       "file. Please change what types you want")
                return region_ann
        # merge regions and annotations
        for region in region_list:
            while feature["gene_end"] <= region["start"]:
                try:
                    feature = next(iter_feature)
                except:
                    break
            while feature["gene_start"] < region["end"]:
                # put locus_tag in gene field if gene doesn't exist
                try: 
                    feature["gene"]
                except KeyError:
                    try:
                        feature["gene"] = feature["locus_tag"]
                    except:
                        feature["gene"] = "None"
                # put note field in product if product doesn't exist
                try:
                    feature["product"]
                except KeyError:
                    try:
                        feature["product"] = feature["note"]
                    except:
                        feature["product"] = "None"
                region_ann.append(dict(region, **feature))
                try:
                    feature = next(iter_feature)
                except StopIteration:
                    break
        return region_ann

    def _dict_to_df(self, region_list, annotation):
        """ Convert dictionary as dataframe.
        """
        if annotation:
            colnames = ["chr", "start", "end", "size", "mean_cov", "mean_rm", 
                    "mean_zscore", "max_zscore", "gene_start", "gene_end", "type", "gene", 
                    "strand", "product"]
        else:
            colnames = ["chr", "start", "end", "size", "mean_cov", "mean_rm",
                    "mean_zscore", "max_zscore"]
        merge_df = pd.DataFrame(region_list, columns=colnames)
        int_column = ["start", "end", "size"]
        merge_df[int_column] = merge_df[int_column].astype(int)
        if annotation:
            merge_df.rename(columns = {"gene": "gene_name"}, inplace=True)
            # maybe let the user set what he wants
            return merge_df.loc[merge_df["type"].isin(
                FilteredGenomeCov._feature_wanted)]
        return merge_df

    def get_low_roi(self):
        return self.df.loc[self.df["max_zscore"] < 0]

    def get_high_roi(self):
        return self.df.loc[self.df["max_zscore"] >= 0]
<|MERGE_RESOLUTION|>--- conflicted
+++ resolved
@@ -25,11 +25,8 @@
 
 from sequana import running_median
 from sequana.tools import gc_content
-<<<<<<< HEAD
 from sequana import jsontool
-=======
 from sequana.errors import SequanaException
->>>>>>> 2578c5d3
 #from sequana.tools import genbank_features_parser
 
 
