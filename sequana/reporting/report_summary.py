# -*- coding: utf-8 -*-
#
#  This file is part of Sequana software
#
#  Copyright (c) 2016 - Sequana Development Team
#
#  File author(s):
#      Thomas Cokelaer <thomas.cokelaer@pasteur.fr>
#      Dimitri Desvillechabrol <dimitri.desvillechabrol@pasteur.fr>, 
#          <d.desvillechabrol@gmail.com>
#
#  Distributed under the terms of the 3-clause BSD license.
#  The full license is in the LICENSE file, distributed with this software.
#
#  website: https://github.com/sequana/sequana
#  documentation: http://sequana.readthedocs.io
#
##############################################################################
import os
import glob
import json

from sequana.reporting.report_main import BaseReport
from easydev import DevTools
from reports import HTMLTable

import pandas as pd


__all__ = ['SequanaSummary']


class SequanaSummary(BaseReport):
    """
    Used by the pipelines to create a summary based on the content of the
    directory. Also used by the standalone application, in which case
    config and pipeline files are not required.


    """
    def __init__(self,  sample, directory="report", output_filename="summary.html",
                    configfile="config.yaml", snakefile=None,
                    workdir=".", workflow=True, include_all=True,
                    manager=None, **kargs):

        super(SequanaSummary, self).__init__(
            jinja_filename="summary.html",
            directory=directory,
            output_filename=output_filename,
            **kargs)

        self.env.loader.searchpath.extend([workdir])

        self.workdir = workdir
        self.devtools = DevTools()
        self.manager = manager
        self.sample = sample

        self.title = "Summary Report"
        self.jinja['title'] = "Summary report"

        if manager.paired is True:
            self.jinja['type'] = "Paired-end"
        else:
            self.jinja['type'] = "Single-end"
        # ============================================ Add the config and pipeline files
        from sequana.snaketools import SequanaConfig
        from sequana.snaketools import Module

        if configfile:
            self.config = SequanaConfig(configfile)
            self.jinja['project'] = sample

            try:
                pipeline_name = snakefile.split(".rules")[0]
                url = "http://sequana.readthedocs.io/en/master/pipelines.html#" + pipeline_name
                self.jinja["pipeline_name"] = '<a href="%s"> %s</a>' % (url,pipeline_name.title())
                self.jinja["pipeline_name"] += " -- <i>[%s]</i>" % Module(pipeline_name).overview
            except:
                # for the standalone apps
                pass

        # The base has a navigation, that we do not want
        self.jinja['nav_off'] = 'True'
        self.jinja['workflow'] = workflow

        if snakefile: self.read_snakefile(snakefile)

        # This is a string representation of the config file
        if configfile: self.read_configfile(configfile)

        # include whatever is relevant
        if include_all:
            self.include_kraken()
            try:self.include_phix()
            except:pass
            
            try:self.include_sample_stats()
            except:pass
            self.include_adapters_stats()
            self.include_details()
            self.include_input_links()
            self.include_output_links()

        # this is a dictionary usable within JINJA templates, which may have
        # been chnaged by methods above
        if configfile:
            self.jinja['cfg'] = self.config.config

        with open("%s/summary.json" % directory, "w") as fh:
            json.dump(self.jinja, fh, indent=4)

    def include_input_links(self):
        # Links to the datasets
        html = "<ul>"
        for fullpath in self.manager.samples[self.sample]:
            filename = os.path.basename(fullpath)
            html += '<li>Raw data: <a href="%s">%s</a></li>\n' % (fullpath, filename)
        html += "</ul>"
        self.jinja['dataset'] = html

    def include_output_links(self):
        html = "<ul>"
        filenames = glob.glob(self.directory+"/*fastq.gz")
        from sequana.snaketools import FastQFactory
        if len(filenames):
            ff = FastQFactory(filenames)
            for filename in ff.basenames:
                html += '<li>Download cleaned data: <a href="%s">%s</a></li>\n' % (filename, 
                    filename)
            html += "</ul>"
            self.jinja['output'] = html

        # if cutadapt. If not TODO
        filenames = glob.glob("%s//fastq_stats_cutadapt/*boxplot.png" % self.directory)
        for filename in filenames:
            filename = filename.split("//", 1)[1].strip("/")
            if "R1" in filename:
                self.jinja['output_image_r1'] = filename
                self.jinja['output_image_r1_href'] = filename.replace(
                    "fastq_stats_cutadapt", "fastqc_cutadapt").replace(
                    "boxplot.png", "fastqc.html")
            elif "R2" in filename:
                self.jinja['output_image_r2'] = filename
                self.jinja['output_image_r2_href'] = filename.replace(
                    "fastq_stats_cutadapt", "fastqc_cutadapt").replace(
                    "boxplot.png", "fastqc.html")

    def include_details(self):
        self.jinja['snakemake_stats'] = "snakemake_stats.png"

    def include_adapters_stats(self):
        filename = self.directory + "/fastq_stats_cutadapt/temp.html"
        try:
            self.jinja['cutadapt_stats2'] = open(filename, "r").read()
        except:
            self.config.config['adapter_removal']['do'] = False

        if self.config.config["adapter_removal"]['do']:
            df = pd.read_json(self.directory + "/cutadapt/cutadapt_stats1.json")
            self.jinja["cutadapt_stats1_json"] = df.to_json()
            h = HTMLTable(df)
            html = h.to_html(index=True)
            self.jinja['cutadapt_stats1'] = html

    def include_sample_stats(self):
        filename = self.directory + "/fastq_stats_samples/temp.html"
        self.jinja['sample_stats'] = open(filename, "r").read()

        filenames = glob.glob("%s//fastq_stats_samples/*boxplot.png" % self.directory)
        for filename in filenames:
            filename = filename.split("//", 1)[1].strip("/")
            if "R1" in filename:
                self.jinja['sample_image_r1'] = filename
                self.jinja['sample_image_r1_href'] = filename.replace(
                    "fastq_stats_samples", "fastqc_samples").replace(
                    "boxplot.png", "fastqc.html")
                df = pd.read_json(self.directory + "/fastq_stats_samples/%s_R1_001.json" % self.sample)
                self.jinja["sample_stats__samples_json"] = df.to_json()

            elif "R2" in filename:
                self.jinja['sample_image_r2'] = filename
                self.jinja['sample_image_r2_href'] = filename.replace(
                    "fastq_stats_samples", "fastqc_samples").replace(
                    "boxplot.png", "fastqc.html")
                df = pd.read_json(self.directory + "/fastq_stats_samples/%s_R2_001.json" % self.sample)
                self.jinja["sample_stats__samples_json_R2"] = df.to_json()

    def include_kraken(self):
        if "kraken" in self.config.config.keys() and self.config.config['kraken']['database']: 
            self.jinja['kraken_pie'] = "kraken/kraken.png"
            self.jinja['kraken_database'] = os.path.basename(
                self.config.config['kraken']['database'])
<<<<<<< HEAD
            table = HTMLTable(pd.read_csv(self.directory + "/kraken/kraken.csv"))
            self.jinja['kraken_html_table'] = table.to_html(index=False)
=======
        except:
            self.jinja['kraken_database'] = "?"

        table = self.htmltable(pd.read_csv(self.directory + "/kraken/kraken.csv"), 
                              tablename="kraken")
        if "ena" in table.df.columns:
            table.add_href('ena', url="http://www.ebi.ac.uk/ena/data/view/")
        table.name = "kraken/kraken"
        self.jinja['kraken_html_table'] = table.to_html(index=False)
>>>>>>> 28c5ba36

    def include_phix(self):
        filename=self.directory + "/bwa_bam_to_fastq/bwa_mem_stats.json"
        if os.path.exists(filename):
            from sequana import tools
            stats = tools.StatsBAM2Mapped(filename)
            self.jinja['phix_section'] = stats.to_html(with_stats=False)
            self.jinja['phix_section_json'] = stats.data
        else:
            print('Could not find phix information from file %s ' % filename)

        # include html pages with some stats
        filename = self.directory + "/fastq_stats_phix/temp.html"
        try:
            self.jinja['phix_stats'] = open(filename, "r").read()
        except:
            pass

    def parse(self):
        pass
<|MERGE_RESOLUTION|>--- conflicted
+++ resolved
@@ -191,10 +191,6 @@
             self.jinja['kraken_pie'] = "kraken/kraken.png"
             self.jinja['kraken_database'] = os.path.basename(
                 self.config.config['kraken']['database'])
-<<<<<<< HEAD
-            table = HTMLTable(pd.read_csv(self.directory + "/kraken/kraken.csv"))
-            self.jinja['kraken_html_table'] = table.to_html(index=False)
-=======
         except:
             self.jinja['kraken_database'] = "?"
 
@@ -204,7 +200,6 @@
             table.add_href('ena', url="http://www.ebi.ac.uk/ena/data/view/")
         table.name = "kraken/kraken"
         self.jinja['kraken_html_table'] = table.to_html(index=False)
->>>>>>> 28c5ba36
 
     def include_phix(self):
         filename=self.directory + "/bwa_bam_to_fastq/bwa_mem_stats.json"
