--- conflicted
+++ resolved
@@ -94,8 +94,6 @@
                     if random:
                         shift = np.random.randint(stride)
 
-<<<<<<< HEAD
-=======
     def filter_length(self, output_filename, threshold,longer=True):
         self.reset()
         with pysam.AlignmentFile(output_filename,  "wb", template=self.data) as fh:
@@ -108,7 +106,6 @@
                         fh.write(read)
 
 
->>>>>>> 9b346531
     def hist_snr(self, bins=50, alpha=0.5, hold=False, fontsize=12,
                 grid=True,xlabel="SNR",ylabel="#"):
         """Plot histogram of the ACGT SNRs for all reads"""
