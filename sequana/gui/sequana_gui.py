--- conflicted
+++ resolved
@@ -36,22 +36,7 @@
         self.initUI()
 
     def initUI(self):
-<<<<<<< HEAD
         # snakemake cluster/local option dialog windows
-=======
-        # action quit
-        quitAction = QAction("Quit", self)
-        quitAction.setShortcut('Ctrl+Q')
-        quitAction.setStatusTip('Quit Sequana')
-        quitAction.triggered.connect(self.quit)
-
-        # action About
-        aboutAction = QAction("About", self)
-        aboutAction.setShortcut('Ctrl+A')
-        aboutAction.triggered.connect(self.about)
-
-        # snakemake dialog windows
->>>>>>> c8bc9a93
         self.snakemake_dialog = SnakemakeOptionDialog(self)
 
         # create menu bar
@@ -592,19 +577,7 @@
     do_option = "do"
     def __init__(self, rule_name, rule_dict, count=0):
         super().__init__(rule_name)
-<<<<<<< HEAD
-=======
-
-        p = self.palette()
-        if count % 2 == 0 :
-            mycolor = QColor(0,.5,1,0)
-            p.setColor(self.backgroundRole(), mycolor)
-        else:
-            mycolor = QColor(.5,.5,.5,0)
-            p.setColor(self.backgroundRole(), mycolor)
-        self.setPalette(p)
-
->>>>>>> c8bc9a93
+
         # to handle recursive case
         self.do_widget = None
 
@@ -775,12 +748,8 @@
 class FileBrowserOption(GeneralOption):
     def __init__(self, option, value=None, directory=False):
         super().__init__(option)
-<<<<<<< HEAD
         self.layout.setContentsMargins(0, 0, 0, 0)
-        self.browser = FileBrowser()
-=======
         self.browser = FileBrowser(directory=directory)
->>>>>>> c8bc9a93
         self.layout.addWidget(self.browser)
         if value:
             self.browser.set_filenames(value)
