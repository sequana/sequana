#  This file is part of Sequana software
#
#  Copyright (c) 2016 - Sequana Development Team
#
#  File author(s):
#      Thomas Cokelaer <thomas.cokelaer@pasteur.fr>
#      Dimitri Desvillechabrol <dimitri.desvillechabrol@pasteur.fr>,
#          <d.desvillechabrol@gmail.com>
#
#  Distributed under the terms of the 3-clause BSD license.
#  The full license is in the LICENSE file, distributed with this software.
#
#  website: https://github.com/sequana/sequana
#  documentation: http://sequana.readthedocs.io
#
##############################################################################
"""Sequana GUI. Can also be used for any snakemake pipeline"""
import sys
import os
import re
import time
import subprocess as sp
import argparse
import signal
from optparse import OptionParser

from sequana.gui.ui_mainwindow import Ui_MainWindow
from sequana.gui.browser import Browser
from sequana.gui.ipython import QIPythonWidget
from sequana.gui.about import About
from sequana.gui.file_browser import FileBrowser
from sequana.gui.widgets import Ruleform, SVGDialog
from sequana.gui.messages import WarningMessage, CriticalMessage
from sequana.gui.preferences import PreferencesDialog
from sequana.gui.snakemake import SnakemakeDialog
from sequana.gui.tools import Tools, QPlainTextEditLogger

from PyQt5 import QtCore, QtGui
from PyQt5 import QtWidgets as QW
from PyQt5.Qt import QTemporaryDir, QMainWindow
from PyQt5.QtCore import Qt

from sequana import snaketools, sequana_data
from sequana.snaketools import Module
from sequana.iotools import YamlDocParser

import easydev
import colorlog



def sigint_handler(*args):
    """Handler for the SIGINT signal."""
    sys.stderr.write('\r')
    if QW.QMessageBox.question(None, '', "Are you sure you want to quit?",
                            QW.QMessageBox.Yes | QW.QMessageBox.No,
                            QW.QMessageBox.No) == QW.QMessageBox.Yes:
        QW.QApplication.quit()


class BaseFactory(Tools):
    """Tab on top are all based on this abstract class

    It should provide access to a snakefile and its config file as well
    as working directory.

    Currently, the :class:`SequanaFactory` and :class:`GenericFactory` are
    implemented.


    """
    def __init__(self, mode, run_button):
        self.mode = mode
        self._run_button = run_button

        # And finally the working directory
        self._directory_browser = FileBrowser(directory=True)
        self._directory_browser.clicked_connect(self._switch_off_run)

    def _switch_off_run(self):
        self.debug("Switching off run button")
        self._run_button.setEnabled(False)

    def copy(self, source, target, force):
        if os.path.exists(target) and force is False:
            save_msg = WarningMessage(
                    "The file <i>{0}</i> already exists in the working directory".format(source))
            save_msg.setInformativeText(
                    "Do you want to overwrite it?")
            save_msg.setStandardButtons(
                    QW.QMessageBox.Yes | QW.QMessageBox.Discard |
                    QW.QMessageBox.Cancel)
            save_msg.setDefaultButton(QW.QMessageBox.Yes)
            # Yes == 16384
            # Save == 2048
            retval = save_msg.exec_()
            if retval in [16384, 2048]:
                self.warning("Overwritting %s" % target)
                super(BaseFactory, self).copy(source, target)
        else:
                super(BaseFactory, self).copy(source, target)

    def _copy_snakefile(self, force=False):
        if self.snakefile is None:
            self.info("No pipeline selected yet")
            return # nothing to be done

        if self.directory is None:
            self.info("No working directory selected yet (copy snakefile)")
            return

        target = self.directory + os.sep + os.path.basename(self.snakefile)
        if os.path.basename(self.snakefile) == target:
            self.warning("%s exists already in %s" % (self.snakefile,
                self.directory))
        else:
            self.info("Copying snakefile in %s " % self.directory)
            self.copy(self.snakefile, target, force=force)

    def _copy_configfile(self):
        if self.configfile is None:
            self.info("No config selected yet")
            return # nothing to be done

        if self._directory_browser.path_is_setup() is False:
            self.info("No working directory selected yet (copy config)")
            return

        self.info("Copying config in %s " % self.directory)
        self.copy(self.configfile, self.directory)

    def _get_directory(self):
        filename = self._directory_browser.get_filenames()
        if len(filename):
            return filename
        else:
            return None
    directory = property(_get_directory)

    def __repr__(self):
        return "%s Factory" % self.mode


class SequanaFactory(BaseFactory):
    def __init__(self, run_button, combobox):
        super(SequanaFactory, self).__init__("sequana", run_button)
        self._config = None
        self._choice_button = combobox

        # Some widgets to be used: a file browser for paired files
        fastq_filter = "Fastq file (*.fastq *.fastq.gz *.fq *.fq.gz)"
        self._sequana_paired_tab = FileBrowser(paired=True, file_filter=fastq_filter)

        # Set the file browser input_directory tab
        self._sequana_directory_tab = FileBrowser(directory=True)

        # triggers/connectors
        self._sequana_directory_tab.clicked_connect(self._switch_off_run)
        self._choice_button.activated.connect(self._switch_off_run)
        self._sequana_paired_tab.clicked_connect(self._switch_off_run)

        # TODO: if change tab A-2 from valid input directory to non-set input
        # samples, call switch off

    def _get_pipeline(self):
        index = self._choice_button.currentIndex()
        if index == 0:
            return None
        else:
            return self._choice_button.currentText()
    pipeline = property(_get_pipeline)

    def _get_snakefile(self):
        if self.pipeline:
            module = snaketools.Module(self.pipeline)
            return module.snakefile
    snakefile = property(_get_snakefile)

    def _get_configfile(self):
        if self.pipeline:
            module = snaketools.Module(self.pipeline)
            return module.config
    configfile = property(_get_configfile)

    def _get_config(self):
        if self.configfile:
            try:
                cfg = snaketools.SequanaConfig(self.configfile)
                return cfg
            except AssertionError:
                self.warning("Warning: could not parse the config file")
                return
    config = property(_get_config)

    def __repr__(self):
        in1 = self._sequana_directory_tab.get_filenames()
        in2 = self._sequana_paired_tab.get_filenames()
        txt = super(SequanaFactory, self).__repr__()
        txt += "\npipeline:%s\ninput:\n - %s\n - %s\ndirectory:%s\n"
        return txt % (self.pipeline, in1, in2, self.directory)


class GenericFactory(BaseFactory):

    def __init__(self, run_button):
        super(GenericFactory, self).__init__("generic", run_button)

        # Define the Snakefile browser and config widgets
        self._snakefile_browser = FileBrowser(directory=False)
        self._config_browser = FileBrowser(directory=False,
            file_filter="YAML file (*.json *.yaml)")

        # when a snakefile or config is chosen, switch off run button
        self._config_browser.clicked_connect(self._switch_off_run)
        self._snakefile_browser.clicked_connect(self._switch_off_run)

    def _return_none(self, this):
        if this is None or len(this) == 0:
            return None
        else:
            return this

    def _get_snakefile(self):
        return self._return_none(self._snakefile_browser.get_filenames())
    snakefile = property(_get_snakefile)

    def _get_configfile(self):
        return self._return_none(self._config_browser.get_filenames())
    configfile = property(_get_configfile)

    def _get_config(self):
        filename = self._return_none(self._config_browser.get_filenames())
        if filename:
            try:
                configfile = snaketools.SequanaConfig(filename)
            except AssertionError:
                self.critical("Could not parse the config file %s" % filename)
                return
            except:
                self.critical("Could not parse the config file %s" % filename)
            return configfile
    config = property(_get_config)

    def is_runnable(self):
        flag1 = self._directory_browser.path_is_setup()
        flag2 = self._snakefile_browser.path_is_setup()
        flag3 = self._config_browser.path_is_setup()

        # flag1 and flag2 are compulsary
        # flag3 (configfile) is most tricky to handle since it may be required
        # or not. So we just deal with the flag1 and 2
        if flag1 and flag2:
            return True
        return False

    def __repr__(self):
        txt = super(GenericFactory, self).__repr__()
        txt += "\nsnakefile:%s\nconfigfile:%s\ndirectory:%s\n"
        return txt % (self.snakefile, self.configfile, self.directory)


class SequanaGUI(QMainWindow, Tools):
    """

    If quiet, progress bar cannot work.

    - do not copy again requirements if already there
    - extension of the different widgets ?

    Developer Guide
    ------------------

    - The GUI is designed with qt designer as much as possible.
    - All GUI objects are in the **ui** attributes. Additional dialog such as the
      snakemake and preferences dialog have their own modules and stored in attributes
      ending in _dialog

    """
    _not_a_rule = {"requirements", "gatk_bin", "input_directory",
                    "input_samples", "input_pattern", "ignore"}
    _browser_keyword = {"reference"}

    def __init__(self, parent=None, ipython=True, user_options={}):
        super(SequanaGUI, self).__init__(parent=parent)

        colorlog.getLogger().setLevel("INFO")
        colorlog.info("Welcome to Sequana GUI (aka Sequanix)")

        self._tempdir = QTemporaryDir()
        self.shell = ""
        self.shell_error = ""
        self._colors = {
            'green': QtGui.QColor(0,170,0),
            'red': QtGui.QColor(170,0,0),
            'orange': QtGui.QColor(170,150,0),
            'blue': QtGui.QColor(0,90,154),
        }

        # some global attributes
        self._undefined_section = "Parameters in no sections/rules"
        self._config = None

        self._ipython_tab = ipython
        self.initUI()
        self.read_settings()

        self.setStyleSheet("""QToolTip {
                           background-color: #aabbcc;
                           color: black;
                           border-style: double;
                           border-width: 3px;
                           border-color: green;
                           border-radius: 5px;
                           margin:5px;
                           opacity: 255;
                           }
                            """)

        # User option.
        def isset(options, key):
            if key in options and getattr(options,key):
                return True
            else:
                return False

        if isset(user_options, "wkdir"):
            self.info("Setting working directory using user's argument %s" %
                user_options.wkdir)
            if os.path.exists(user_options.wkdir) is False:
                easydev.mkdirs(user_options.wkdir)
            # We must use the absolute path
            abspath = os.path.abspath(user_options.wkdir)
            self.sequana_factory._directory_browser.set_filenames(abspath)
            self.generic_factory._directory_browser.set_filenames(abspath)

        if isset(user_options, "snakefile"):
            filename = user_options.snakefile
            if os.path.exists(filename) is True:
                self.info("Setting snakefile using user's argument %s" %
                    user_options.snakefile)
                self.generic_factory._snakefile_browser.set_filenames(filename)
            else:
                self.error("%s does not exist" % filename)
            self.ui.tabs_pipeline.setCurrentIndex(1)

        if isset(user_options, "configfile"):
            filename = user_options.configfile
            if os.path.exists(filename) is True:
                self.info("Setting config file using user's argument %s" %
                    user_options.configfile)
                self.generic_factory._config_browser.set_filenames(filename)
            self.ui.tabs_pipeline.setCurrentIndex(1)

        if isset(user_options, "pipeline"):
            self.info("Setting Sequana pipeline %s " % user_options.pipeline)
            pipelines = self.sequana_factory.valid_pipelines
            if user_options.pipeline in pipelines:
                index = self.ui.choice_button.findText(user_options.pipeline)
                self.ui.choice_button.setCurrentIndex(index)
                # set focus on pipeline tab
                self.ui.tabs_pipeline.setCurrentIndex(0)
            else:
                self.error("unknown pipeline. Use one of %s " % pipelines)

        if isset(user_options, "input_directory"):
            directory = user_options.input_directory
            self.info("Setting Sequana input directory")
            if directory and os.path.exists(directory) is False:
                self.warning("%s does not exist" % directory)
            elif directory:
                abspath = os.path.abspath(user_options.input_directory)
                self.sequana_factory._sequana_directory_tab.set_filenames(abspath)
            self.ui.tabs_pipeline.setCurrentIndex(0)
            self.ui.tabWidget.setCurrentIndex(0)

        if isset(user_options, "input_files"):
            directory = user_options.input_files
            self.info("Setting Sequana input files")
            dirtab = self.sequana_factory._sequana_paired_tab
            dirtab._set_paired_filenames([os.path.abspath(f)
                for f in user_options.input_files])
            self.ui.tabs_pipeline.setCurrentIndex(0)
            self.ui.tabWidget.setCurrentIndex(1)

        # We may have set some pipeline, snakefile, working directory
        self.create_base_form()
        self.fill_until_starting()


    def initUI(self):
        # The logger is not yet set, so we use the module directly
        colorlog.info("Initialising GUI")

        # Set up the user interface from Designer. This is the general layout
        # without dedicated widgets and connections
        self.ui = Ui_MainWindow()
        self.ui.setupUi(self)

        # 2 more dialogs from designer
        self.preferences_dialog = PreferencesDialog(self)
        self.snakemake_dialog = SnakemakeDialog(self)

        self.preferences_dialog.ui.buttonBox.accepted.connect(self.set_level)

        # The IPython dialog, which is very useful for debugging
        if self._ipython_tab is True:
            self.ipyConsole = QIPythonWidget(
                customBanner="Welcome to Sequanix embedded ipython console\n" +
                    "The entire GUI interface is stored in the variable gui\n" +
                    "Note also that you can use this interface as a shell \n" +
                    "command line interface preceding your command with ! character\n")
            #self.ipyConsole.printText("The variable 'foo' andion.")
            self.ipyConsole.execute("from sequana import *")
            self.ipyConsole.execute("import sequana")
            self.ipyConsole.execute("")
            self.ipyConsole.pushVariables({"gui": self})
            self.ui.layout_ipython.addWidget(self.ipyConsole)

        # layout for config file parameters
        widget_form = QW.QWidget()
        self.form = QW.QVBoxLayout(widget_form)
        self.form.setSpacing(10)
        self.ui.scrollArea.setWidget(widget_form)
        self.ui.scrollArea.setWidgetResizable(True)
        self.ui.scrollArea.setMinimumHeight(300)

        # layout for the snakemake output
        self.output = QW.QTextEdit()
        self.output.setReadOnly(True)
        self.ui.layout_snakemake.addWidget(self.output)

        # Add the new logging box widget to the layout
        self.logTextBox = QPlainTextEditLogger(self)
        self.logTextBox.setFormatter(colorlog.ColoredFormatter(
            '%(log_color)s%(asctime)s - %(levelname)s - %(message)s',
            log_colors={
            'DEBUG': 'cyan',
            'INFO': 'green',
            'WARNING': 'yellow',
            'ERROR': 'red',
            'CRITICAL': 'red,bg_white',
            }
            ))
        colorlog.getLogger().addHandler(self.logTextBox)
        # You can control the logging level
        colorlog.getLogger().setLevel(colorlog.logging.logging.INFO)
        self.ui.layout_logger.addWidget(self.logTextBox.widget)

        # Connectors to actions related to the menu bar
        self.ui.actionQuit.triggered.connect(self.menuQuit)
        self.ui.actionHelp.triggered.connect(self.menuHelp)
        self.ui.actionAbout.triggered.connect(self.menuAbout)
        self.ui.actionSnakemake.triggered.connect(self.snakemake_dialog.exec_)
        self.ui.actionPreferences.triggered.connect(self.preferences_dialog.exec_)

        # connectors related to the pipeline tabs (pipeline/generic)
        self.set_sequana_pipeline()
        self.set_generic_pipeline()

        # The run/save/dag footer buttons
        self.connect_footer_buttons()

        self.process = QtCore.QProcess(self)
        self.process.started.connect(lambda: self.ui.run_btn.setEnabled(False))
        self.process.started.connect(lambda: self.ui.stop_btn.setEnabled(True))
        self.process.started.connect(lambda: self.ui.unlock_btn.setEnabled(False))
        self.process.started.connect(lambda: self.start_progress)
        self.process.started.connect(lambda: self.ui.save_btn.setEnabled(False))
        self.process.started.connect(lambda: self.ui.tabs_pipeline.setEnabled(False))

        self.process.finished.connect(lambda: self.ui.run_btn.setEnabled(True))
        self.process.finished.connect(lambda: self.ui.stop_btn.setEnabled(False))
        self.process.finished.connect(lambda: self.ui.unlock_btn.setEnabled(True))
        self.process.finished.connect(lambda: self.ui.save_btn.setEnabled(True))
        self.process.finished.connect(lambda:self.ui.tabs_pipeline.setEnabled(True))
        self.process.finished.connect(self.end_run)

        self.process.readyReadStandardOutput.connect(
            self.snakemake_data_stdout)
        self.process.readyReadStandardError.connect(self.snakemake_data_error)

        # This is for the show dag btn. Created here once for all
        self.process1 = QtCore.QProcess(self)
        self.process2 = QtCore.QProcess(self)

        self.ui.tabWidget.currentChanged.connect(lambda: self.ui.run_btn.setEnabled(False))

    #|-----------------------------------------------------|
    #|                       MENU related                  |
    #|-----------------------------------------------------|
    def menuAbout(self):
        from sequana import version
        url = 'sequana.readthedocs.io'
        widget = About()
        widget.setText("Sequana version %s " % version)
        widget.setInformativeText("""
            Online documentation on <a href="http://%(url)s">%(url)s</a>
            <br>
            <br>
            Authors: Thomas Cokelaer and Dimitri Desvillechabrol, 2016
            """ % {"url": url})
        widget.setWindowTitle("Sequana")
        #widget.setStandardButtons(QW.QMessageBox.Ok)
        retval = widget.exec_()
        if retval == QW.QMessageBox.Ok:
            widget.close()

    def menuHelp(self):
        url = 'sequana.readthedocs.io'
        msg = About()
        msg.setText("<h1>Sequanix (Sequana GUI) help</h1>")

        pipelines_text = "<ul>\n"
        url = "http://sequana.readthedocs.io/en/master"
        for pipeline in snaketools.pipeline_names:
            pipelines_text += '    <li><a href="%(url)s/pipeline_%(name)s.html">%(name)s</a></li>\n' %\
              {"url":url,"name":pipeline}
        pipelines_text += "</ul>"

        msg.setInformativeText("""<div>
Sequanix can be used to run Sequana pipelines (see
<a href="http://sequana.readthedocs.io">Sequana.readthedocs.io</a> for details)
but also any Snakefile/configuration pairs
(see <a href="http://snakemake.readthedocs.io">snakemake.readthedocs.io</a>for
details).
        <br>
        In both cases, a working directory must be set where the Snakefile
        and possibly a configuration file will be copied.
        <br>
        The generic Snakefile must be executable.

        <h2>Sequana pipelines</h2>
        There are downloaded automatically with their config file from the Sequana
        library. Here is a typical set of actions to run Sequana pipelines:

        <ol>
        <li> Select a pipeline</li>
        <li> Click on the Input tab and select one of this tab:</li>
            <ul>
           <li> directory: select all fastq.gz files</li>
           <li> samples: select a single-end or paired-end file(s)</li>
            </ul>
        <li> Select the working directory</li>
        </ol>

        <h2> Generic pipelines </h2>
        Similarly, if you have your own Snakefile (and config file)
        <ol>
        <li>Select a Snakefile </li>
        <li>Select a config file (optional)</li>
        <li> Select the working directory</li>
        </ol>

        <h2> Sequana pipeline dedicated help </help>
             %(pipelines)s
        </div>
        """ % {"url": url, "pipelines": pipelines_text})
        msg.setWindowTitle("Sequana")
        msg.setStandardButtons(QW.QMessageBox.Ok)
        self._dialog_help = msg
        retval = msg.exec_()
        if retval == QW.QMessageBox.Ok:
            msg.close()

    def menuQuit(self):
        self._quit_msg = WarningMessage("Do you really want to quit ?")
        self._quit_msg.setStandardButtons(QW.QMessageBox.Yes | QW.QMessageBox.No)
        self._quit_msg.setDefaultButton(QW.QMessageBox.No)
        quit_answer = self._quit_msg.exec_()
        if quit_answer == QW.QMessageBox.Yes:
            self.close()

    def set_level(self):
        # Set the level of the logging system
        pref = self.preferences_dialog.ui
        level = pref.preferences_options_general_logging_value.currentText()
        level =  getattr(colorlog.logging.logging, level)
        colorlog.getLogger().setLevel(level)

    # ---------------------------------------------------------------
    # More GUI / reading the snakefile (sequana or generic)
    # ---------------------------------------------------------------
    def set_sequana_pipeline(self):
        #
        # The pipeline connectors
        pipelines = sorted(snaketools.pipeline_names)
        self.ui.choice_button.addItems(pipelines)
        self.ui.choice_button.activated[str].connect(self._update_sequana)

        # FIXME do we want to use merger her e?
        self.ui.choice_button.installEventFilter(self)

        # populate the factory with the choice button
        self.sequana_factory = SequanaFactory(
            combobox=self.ui.choice_button,
            run_button=self.ui.run_btn)
        self.sequana_factory.valid_pipelines = pipelines

        # a local alias
        saf = self.sequana_factory

        # add widgets
        self.ui.layout_sequana_wkdir.addWidget(saf._directory_browser)
        self.ui.layout_sequana_input_dir.addWidget(saf._sequana_directory_tab)
        self.ui.layout_sequana_input_files.addWidget(saf._sequana_paired_tab)

    @QtCore.pyqtSlot(str)
    def _update_sequana(self, index):
        """ Change options form when user change the pipeline."""
        if self.ui.choice_button.findText(index) == 0:
            self.clear_form()
            self.rule_list = []
            self.fill_until_starting()
            return

        self.info("Reading sequana %s pipeline" % index)
        self.create_base_form()
        self.fill_until_starting()
        self.switch_off()

    def set_generic_pipeline(self):

        self.generic_factory = GenericFactory(self.ui.run_btn)
        gaf = self.generic_factory

        # The config file connectors
        gaf._config_browser.clicked_connect(self.create_base_form)

        # working directory tab

        # Update the main UI with
        self.ui.layout_generic_snakefile.addWidget(gaf._snakefile_browser)
        self.ui.layout_generic_config.addWidget(gaf._config_browser)
        self.ui.layout_generic_wkdir.addWidget(gaf._directory_browser)

    # ---------------------------------------------------------------------
    # Fotter connectors
    # ---------------------------------------------------------------------

    def connect_footer_buttons(self):
        self.ui.run_btn.setEnabled(False)
        self.ui.run_btn.clicked.connect(self.click_run)

        self.ui.stop_btn.clicked.connect(self.click_stop)
        self.ui.stop_btn.setEnabled(False)

        self.ui.unlock_btn.clicked.connect(self.ui.run_btn.setEnabled)
        self.ui.unlock_btn.clicked.connect(self.unlock_snakemake)
        self.ui.unlock_btn.setEnabled(True)

        self.ui.report_btn.setEnabled(True)
        self.ui.report_btn.clicked.connect(self.open_report)

        self.ui.save_btn.clicked.connect(self.save_project)

        self.ui.dag_btn.setEnabled(False)
        self.ui.dag_btn.clicked.connect(self.show_dag)

    # -----------------------------------------------------------------
    # function to link to the factory (sequana or generic)
    # -----------------------------------------------------------------

    def _get_mode(self):
        # figure out if we are dealing with a sequana pipeline or not
        index = self.ui.tabs_pipeline.currentIndex()
        if index == 0:
            return "sequana"
        elif index == 1:
            return "generic"
    mode = property(_get_mode)

    def _get_factory(self):
        return getattr(self, "%s_factory" % self.mode)
    factory = property(_get_factory)

    def _get_config(self):
        return getattr(self, "%s_factory" % self.mode).config
    config = property(_get_config)

    def _get_configfile(self):
        return getattr(self, "%s_factory" % self.mode).configfile
    configfile = property(_get_configfile)

    def _get_snakefile(self):
        return getattr(self, "%s_factory" % self.mode).snakefile
    snakefile = property(_get_snakefile)

    def _get_working_dir(self):
        return getattr(self, "%s_factory" % self.mode).directory
    working_dir = property(_get_working_dir)

    # ----------------------------------------------------------------------
    # Snakemake related (config, running)
    # ----------------------------------------------------------------------

    def fill_until_starting(self):
        active_list = [w.get_name() for w in self.rule_list if w.get_do_rule()]

        self.ui.until_box.clear()
        self.ui.until_box.addItems([None] + active_list)

        self.ui.starting_box.clear()
        self.ui.starting_box.addItems([None] + active_list)

    # ----------------------------------------------------------
    #  Config file related
    # ---------------------------------------------------------

    def _set_focus_on_config_tab(self):
        # Set focus on config file
        if self._ipython_tab:
            self.ui.tabs.setCurrentIndex(3)
        else:
            self.ui.tabs.setCurrentIndex(2)

    # --------------------------------------------------------------------
    # Others
    # --------------------------------------------------------------------

    def clear_layout(self, layout):
        """ Clean all widgets contained in a layout. """
        while layout.count():
            child = layout.takeAt(0)
            if child.widget() is not None:
                child.widget().deleteLater()
            elif child.layout() is not None:
                self.clear_layout(child.layout())

    # --------------------------------------------------------------------
    # Running snakemake
    # --------------------------------------------------------------------

    def snakemake_data_stdout(self):
        """ Read standard output of snakemake process """
        data = str(self.process.readAllStandardOutput())
        self.shell += data
        self.update_progress_bar(data)

        for this in data.split("\\n"):
            line = this.strip()
            if line and len(line) > 3 and "complete in" not in line: # prevent all b'' strings
                line = line.replace("b'\\r'", "")
                line = line.replace("b'\r'", "")
                line = line.replace("b'\\r '", "")
                line = line.replace("b'\r '", "")
                line = line.replace("b' '", "")
                if len(line.strip()) == 0:
                    continue
                line = line.replace("\\t", "&nbsp;"*4)
                self.output.append('<font style="color:blue">' + line +'</font>')

    def snakemake_data_error(self):
        """ Read error output of snakemake process """
        error = str(self.process.readAllStandardError())
        self.shell_error += error
        self.update_progress_bar(error)
        for this in error.split("\\n"):
            line = this.strip()
            if line and len(line) > 3 and "complete in" not in line: # prevent all b'' strings
                if line.startswith("b'"):
                    line = line[2:]
                    line.rstrip("'")
                line = line.replace("\\r","")
                line = line.replace("\\t","&nbsp;"*4)
                grouprex = self._step_regex.findall(line)
                if grouprex:
                    self.output.append('<font style="color:orange">' + line +'</font>')
                elif "Error" in line:
                    self.output.append('<font style="color:red">' + line +'</font>')
                else:
                    self.output.append('<font style="color:green">' + line +'</font>')

    def get_until_starting_option(self):
        """ Return list with starting rule and end rule.
        """
        until_rule = self.ui.until_box.currentText()
        starting_rule = self.ui.starting_box.currentText()
        option = []
        if until_rule:
            option += ["--no-hooks", "-U", until_rule]
        if starting_rule:
            option += ["-R", starting_rule]
        return option

    def _get_snakemake_command(self, snakefile):
        dialog = self.snakemake_dialog      # an alias
        snakemake_line = ["-s", snakefile, "--stat", "stats.txt", "-p"]

        if self.ui.comboBox_local.currentText() == "local":
            snakemake_line += dialog.get_snakemake_local_options()
        elif self.ui.comboBox_local.currentText() == "cluster":
            snakemake_line += dialog.get_snakemake_cluster_options()

        snakemake_line += dialog.get_snakemake_general_options()
        snakemake_line += self.get_until_starting_option()

        others = self.snakemake_dialog.ui.snakemake_options_general_custom.text()
        if others.strip():
            snakemake_line += others.split()

        if self.configfile:
            configfile = os.path.basename(self.configfile)
            snakemake_line += ["--configfile", configfile]

        return snakemake_line

    def click_run(self):
        # set focus on the snakemake output
        self.ui.tabs.setCurrentIndex(0)
        self.shell_error = ""
        self.shell = ""

        # the progress bar
        pal = self.ui.progressBar.palette()
        pal.setColor(QtGui.QPalette.Highlight, self._colors['blue'])
        self.ui.progressBar.setPalette(pal)
        self.ui.progressBar.setValue(1)

        # Set the regex to catch steps
        self._step_regex = re.compile("([0-9]+) of ([0-9]+) steps")

        # Prepare the command and working directory.
        if self.working_dir is None:
            self.warning("Set the working directory first")
            return

        # We copy the sequana and genereic snakefile into a filename called
        # Snakefile
        snakefile = self.working_dir + os.sep + os.path.basename(self.snakefile)

        if os.path.exists(snakefile) is False:
            self.critical("%s does not exist" % snakefile)
            return

        snakemake_args = self._get_snakemake_command(snakefile)

        self.info("Starting process with %s " % " ".join(snakemake_args))
        self.process.setWorkingDirectory(self.working_dir)
        self.process.start("snakemake", snakemake_args)

    # -------------------------------------------------------------------
    # Create the base form
    # -------------------------------------------------------------------

    def create_base_form(self):
        """ Create form with all options necessary for a pipeline.

        ::

            ########################################################
            #   valid python docstring to be interepreted by sphinx
            #
            #   section:
            #      item1: 10
            #      item2: 20


        """
        self.rule_list = []
        if self.config is None:
            self.clear_form()
            return

        self.info("Creating form based on config file")
        self.clear_form()
        rules_list = list(self.config._yaml_code.keys())
        rules_list.sort()
        self.necessary_dict = {}

        # For each section, we create a widget (RuleForm). For isntance, first,
        # one is accessible asfollows:
        # gui.form.itemAt(0).widget()

        docparser = YamlDocParser(self.configfile)

        for count, rule in enumerate(rules_list):
            # Check if this is a dictionnary
            contains = self.config._yaml_code[rule]

            if isinstance(contains, dict) and (
                    rule not in SequanaGUI._not_a_rule):
                rule_box = Ruleform(rule, contains, count, self._browser_keyword)
                rule_box.connect_all_option(
                    lambda: self.ui.run_btn.setEnabled(False))
<<<<<<< HEAD
                self.comments = comments
                if comments:
                    # Try to interpret it with sphinx
                    from pyquickhelper.helpgen import docstring2html
                    docstring = []
                    for line in comments.split("\n"):
                        if "#############" in line:
                            pass
                        else:
                            if len(line)<2: # an empty line (to keep)
                                docstring.append("")
                            else:
                                docstring.append(line[2:]) # strip the "# " characters

                    docstring = "\n".join(docstring)
                    try:
                        comments = docstring2html(docstring).data
                        comments.replace('class="document"', 'style=""')
                    except:
                        self.warning("Could not interpret docstring of %s" % rule)
=======
>>>>>>> 959e7922

                # Get the docstring from the Yaml section/rule
                docstring = docparser._block2docstring(rule)

                # Try to interpret it with sphinx
                from pyquickhelper.helpgen import docstring2html
                try:
                    comments = docstring2html(docstring).data
                    comments.replace('class="document"', 'style=""')
                    rule_box.setToolTip(comments)
                except:
                    self.warning("Could not interpret docstring of %s" % rule)
                    rule_box.setToolTip("")

                self.form.addWidget(rule_box)
                self.rule_list.append(rule_box)
                rule_box.connect_do(self.fill_until_starting)
            else:
                if isinstance(contains, list):
                    self.necessary_dict = dict(self.necessary_dict,
                                           **{rule: contains})
                elif contains is None or contains in ["''", '""']:
                    self.necessary_dict = dict(self.necessary_dict,
                                           **{rule: None})
                else:
                    self.necessary_dict = dict(self.necessary_dict,
                                           **{rule: '{0}'.format(contains)})

        if self.mode == "generic" and len(self.necessary_dict):
            rule_box = Ruleform(self._undefined_section, self.necessary_dict,
                                -1, generic=True)
            self.form.addWidget(rule_box)
        self._set_focus_on_config_tab()

    # ----------------------------------------------------------
    # STOP footer button
    # ----------------------------------------------------------

    def click_stop(self):
        """The stop button"""
        pal = self.ui.progressBar.palette()
        pal.setColor(QtGui.QPalette.Highlight, self._colors['orange'])
        self.ui.progressBar.setPalette(pal)

        if self.process.state() != 0:
            self.info("Process running, stopping it... ")
            # We must use a ctrl+C interruption like so that snakemake
            # handles the interruption smoothly
            self.info("killing the main snakemake process. This may take a few seconds ")
            try:
                os.kill(self.process.pid(), signal.SIGINT)
                time.sleep(4)
            except:
                pass # already stopped ?
            self.info("Process killed successfully.")
        self.ui.save_btn.setEnabled(True)
        self.ui.run_btn.setEnabled(True)
        self.ui.stop_btn.setEnabled(False)
        self.ui.tabs_pipeline.setEnabled(True)

    # --------------------------------------------------------------------
    # Progress bar
    # --------------------------------------------------------------------

    def update_progress_bar(self, line):
        """ Parse with a regex to retrieve current step and total step.
        """
        grouprex = self._step_regex.findall(line)
        # Use last "x of y" (not the first item at position 0)
        if grouprex:
            step = int(grouprex[-1][0]) / float(grouprex[-1][1]) * 100
            self.ui.progressBar.setValue(step)
        if "Nothing to be done" in line:
            self.ui.progressBar.setValue(100)

    def start_progress(self):
        self.ui.progressBar.setRange(0,1)

    def end_run(self):
        pal = self.ui.progressBar.palette()
        if self.ui.progressBar.value() >= 100 :
            pal.setColor(QtGui.QPalette.Highlight, self._colors['green'])
            self.ui.progressBar.setPalette(pal)
            self.info('Run done. Status: successful')
        else:
            pal.setColor(QtGui.QPalette.Highlight, self._colors['red'])
            self.ui.progressBar.setPalette(pal)
            text = 'Run manually to check the exact error or check the log.'
            if "--unlock" in self.shell_error:
                text += "<br>You may need to unlock the directory. "
                text += "click on Unlock button"
                self.critical(text)
            return

    def _get_force(self):
        dialog = self.preferences_dialog
        box = dialog.ui.preferences_options_general_overwrite_value
        return box.isChecked()
    def _set_force(self, boolean):
        assert boolean in [True, False]
        dialog = self.preferences_dialog
        box = dialog.ui.preferences_options_general_overwrite_value
        box.setChecked(boolean)
    force = property(_get_force, _set_force)

    def save_project(self):
        self.info('Saving project')

        if self.configfile is None:
            if self.mode == "generic":
                if self.generic_factory.is_runnable():
                    self.critical("save_project: Generic case without config file")
                    self._save_teardown()
                else:
                    msg = WarningMessage("You must select a Snakefile and a working directory.")
                    msg.exec_()
            elif self.mode == "sequana":
                msg = WarningMessage("You must choose a pipeline first.")
                msg.exec_()
            return

        if self.working_dir is None:
            self.critical('save_project: no working dir: return')
            msg = WarningMessage("You must choose a pipeline first.")
            msg.exec_()
            return

        try:
            form_dict = dict(self.create_form_dict(self.form),
                                 **self.necessary_dict)
        except AttributeError as err:
            self.error(err)
            msg = WarningMessage("You must choose a pipeline before saving.")
            msg.exec_()
            return

        if self._undefined_section in form_dict.keys() and self.mode != "sequana":
            # if sequana, we ignore input_directory and others but in the
            # generic case, we want the entire config file
            del form_dict[self._undefined_section]

        # get samples names or input_directory
        if self.mode == "sequana":
            self.info("Sequana case")
            flag1 = self.sequana_factory._sequana_directory_tab.get_filenames()
            flag2 = self.sequana_factory._sequana_paired_tab.get_filenames()

            if self.ui.tabWidget.currentIndex() == 0 and len(flag1) == 0 or \
                    self.ui.tabWidget.currentIndex() == 1 and len(flag2) == 0:
                msg = WarningMessage("You must choose an input first.")
                msg.exec_()
                return

            if self.ui.tabWidget.currentIndex() == 0:
                filename = self.sequana_factory._sequana_directory_tab.get_filenames()
                form_dict["input_directory"] = (filename)
            elif self.ui.tabWidget.currentIndex() == 1:
                filename = self.sequana_factory._sequana_paired_tab.get_filenames()
                form_dict["input_samples"] = (filename)
        elif self.mode == "generic":
            self.info("Generic case")

        # Let us update the attribute with the content of the form
        # This uses the user's information
        cfg = self.config
        cfg.config.update(form_dict)
        cfg._update_yaml()
        cfg.cleanup()
        self.cfg = cfg

        if self.working_dir:
            if self.mode == "sequana":
                yaml_path = self.working_dir + os.sep + "config.yaml"
                self.warning("copy requirements (if any)")
                cfg.copy_requirements(target=self.working_dir)
            elif self.mode == "generic":
                yaml_path = self.working_dir + os.sep + os.path.basename(self.generic_factory.configfile)

            if os.path.isfile(yaml_path) and self.force is False:
                save_msg = WarningMessage(
                        "The file <i>{0}</i> already exist".format(yaml_path))
                save_msg.setInformativeText(
                        "Do you want to overwrite the file?")
                save_msg.setStandardButtons(
                        QW.QMessageBox.Yes | QW.QMessageBox.Discard |
                        QW.QMessageBox.Cancel)
                save_msg.setDefaultButton(QW.QMessageBox.Yes)
                # Yes == 16384
                # Save == 2048
                retval = save_msg.exec()
                if retval in [16384, 2048]:
                    self.info("Saving config file (exist already)")
                    cfg.save(yaml_path, cleanup=False)
            else:
                self.warning("Saving config file (does not exist)")
                cfg.save(yaml_path, cleanup=False)
        else:
            self.critical("Config file not saved (no wkdir)")
            msg = WarningMessage("You must set a working directory", self)
            msg.exec_()
            self.switch_off()
            return

        self._save_teardown()

    def _save_teardown(self):
        # Finally, save project and update footer run button
        self.factory._copy_snakefile(self.force)
        self.debug('Switching RUN and DAG button on')
        self.ui.run_btn.setEnabled(True)
        self.ui.dag_btn.setEnabled(True)

    def switch_off(self):
        self.debug('Switching RUN and DAG button off')
        self.ui.run_btn.setEnabled(False)
        self.ui.dag_btn.setEnabled(False)

    # -----------------------------------------------------------------------
    # UNLOCK footer button
    # -----------------------------------------------------------------------

    def unlock_snakemake(self):
        if self.working_dir is None:
            return

        # FIXME this does not work as expected
        self.ui.run_btn.setEnabled(False)

        if os.path.exists(self.snakefile) is False:
            self.warning("snakefile not found. should not happen")
            return

        self.cmd = ['snakemake', "-s", self.snakefile, "--unlock"]
        self.info("Running " + " ".join(self.cmd))
        self.info("Please wait a second. Unlocking working directory")
        # focus on tab with snakemake output
        self.ui.tabs.setCurrentIndex(0)

        self.ui.tabs_pipeline.setEnabled(False)
        try:
            snakemake_proc = sp.Popen(self.cmd, cwd=self.working_dir)
            snakemake_proc.wait()
        except:
            self.critical("Issue while unlocking the directory")
        finally:
            self.ui.tabs_pipeline.setEnabled(True)

        self.info("unlocking done")
        self.output.append('<font style="color:brown">Unlocking working directory</font>')

        self.ui.run_btn.setEnabled(True)
        self.ui.stop_btn.setEnabled(False)

    # -----------------------------------------------------------------------
    # DAG footer button
    # -----------------------------------------------------------------------

    def show_dag(self):
        self.info("Creating DAG image.")

        # We just need the basename because we will run it in the wkdir
        snakefile = os.path.basename(self.snakefile)
        snakemake_line = ["snakemake", "-s", snakefile]
        snakemake_line += ["--rulegraph"]
        if self.mode == "generic" and self.configfile:
            # make sure to copy the config file
            snakemake_line += ["--configfile"]
            snakemake_line += [os.path.basename(self.generic_factory.configfile)]
        snakemake_line += self.get_until_starting_option()

        # Where to save the SVG (temp directory)
        svg_filename = self._tempdir.path() + os.sep + "test.svg"

        self.info(snakemake_line)
        self.process1.setWorkingDirectory(self.working_dir)
        self.process1.setStandardOutputProcess(self.process2)

        self.process1.start("snakemake", snakemake_line[1:])
        self.process2.start("dot", ["-Tsvg", "-o", svg_filename])

        self.process1.waitForFinished(50000)
        self.process2.waitForFinished(50000)

        if os.path.exists(svg_filename):
            self.diag = SVGDialog(svg_filename)
            self.diag.show()
        else:
            msg = 'Could not create the DAG file.'
            error = str(self.process1.readAllStandardError())
            msg = CriticalMessage(msg, error)
            msg.exec_()
            return

    def open_report(self):

        pref = self.preferences_dialog.ui
        filename = pref.preferences_options_general_htmlpage_value.text()
        if filename == "":
            filename = QW.QFileDialog.getOpenFileNames(self,
               "Select your HTML report", self.working_dir,
                "HTML files (*.html)")[0]
            if len(filename) and os.path.exists(filename[0]):
                filename = filename[0]
            else:
                self.warning("No valid HTML selected and none specified in the preferences.")
                return
        else: # we have a filename hardcoded in the preferences
            if self.working_dir is None:
                self.error("Working directory not set yet")
                return

            filename = self.working_dir + os.sep + filename
            if os.path.exists(filename) is False:
                self.error("%s page does not exist. Check the preferences dialog." % filename)
                return
            else:
                self.info("Reading and openning %s" % filename)

        dialog = self.preferences_dialog.ui # an alias
        url = "file://" + filename

        # The browser executable itself
        browser = dialog.preferences_options_general_browser_value.currentText()

        if browser == "pyqt5":
            self.browser = Browser(url)
            self.browser.show()
        else:
            try:
                easydev.execute("%s %s" % (browser, url), showcmd=False,
                    verbose=False)
            except:
                msg = CriticalMessage("Error browser",
                    "Could not open %s with %s. Is %s on your system or path ?" %
                    (url, browser,browser))
                msg.exec_()
                return

    def create_form_dict(self, layout):
        def _cleaner(value):
            # This is to save the YAML file correctly since the widgets tend to
            # convert None and empty strings as '""' or "''"
            if value in ['None', None, '', '""', "''"]:
                return None
            else:
                return value

        widgets = (layout.itemAt(i).widget() for i in range(layout.count()))
        form_dict = {w.get_name(): _cleaner(w.get_value()) if w.is_option()
                         else self.create_form_dict(w.get_layout())
                         for w in widgets}
        return form_dict

    def clear_form(self):
        self.clear_layout(self.form)

    """def _load_and_merge_config(self):

        self.critical("Entering Load and Merge method")

        config_file = self.working_dir + os.sep + os.path.basename(self.configfile)
        if os.path.isfile(config_file) is False:
            self.critical("load_and_merge: no config file present. Nothing to do")
            return False

        self.warning("A config file is present in the target directory")

        # this should always work but who knows
        try:
            self.critical("load_and_merge: reading config file")
            cfg = snaketools.SequanaConfig(config_file)
            cfg.cleanup() # set all empty strings and %()s to None
            config_dict = cfg.config
        except Exception as err:
            self.warning(err)
            self.critical("Could not interpret the sequana config file")
            return False

        if set(self.config._yaml_code.keys()) == set(config_dict.keys()):
            self.critical("load_and_merge:  config in directory same as input config. You may import it")
            msg = QW.QMessageBox(
                QW.QMessageBox.Question, "Question",
                "A config file already exists in the working directory.\n" +
                "%s.\n" % self.working_dir +
                "Do you want to overwrite it ? (if not, the existing file is imported)?",
                QW.QMessageBox.Yes | QW.QMessageBox.No,
                self, Qt.Dialog | Qt.CustomizeWindowHint)
            # Yes == 16384
            if msg.exec_() != 16384:
                self.critical('replacing config with content found in the directory')
                print(config_dict)
                self.config._yaml_code.update(config_dict)
                self.create_base_form()
                self.fill_until_starting() #self.rule_list)
                return True
            else:
                self.critical('We will overwrite the existing file')
                return False
        else:
            self.critical("The config file that already exists is different. Nothing done")
            return False
        return 
    """

    def eventFilter(self, source, event):
        """ Inactivate wheel event of combobox
        """
        if event.type() == QtCore.QEvent.Wheel and source is self.ui.choice_button:
            return True
        return False

    # ---------------------------------------------------
    #  settings and close
    # ---------------------------------------------------

    def read_settings(self):
        self.info("Reading settings")
        settings = QtCore.QSettings("sequana_gui", "mainapp")
        if settings.value("tab_position") is not None:
            index = settings.value("tab_position")
            self.ui.tabs_pipeline.setCurrentIndex(int(index))

        if settings.value("tab_generic_position") is not None:
            index = settings.value("tab_generic_position")
            self.ui.tabs_generic.setCurrentIndex(int(index))

        if settings.value("tab_sequana_position") is not None:
            index = settings.value("tab_sequana_position")
            self.ui.tabs_sequana.setCurrentIndex(int(index))

        if settings.value("tab_sequana_input_position") is not None:
            index = settings.value("tab_sequana_input_position")
            self.ui.tabWidget.setCurrentIndex(int(index))

    def write_settings(self):
        settings = QtCore.QSettings("sequana_gui", "mainapp")

        # tab snakemake output/logger/ipython
        index = self.ui.tabs_pipeline.currentIndex()
        settings.setValue("tab_position", index)

        index = self.ui.tabs_generic.currentIndex()
        settings.setValue("tab_generic_position", index)

        index = self.ui.tabs_sequana.currentIndex()
        settings.setValue("tab_sequana_position", index)

        index = self.ui.tabWidget.currentIndex()
        settings.setValue("tab_sequana_input_position", index)

    def _close(self):
        self.write_settings()
        # end any process running that may be running
        self.click_stop()

        self._tempdir.remove()
        try:self.browser.close()
        except:pass

    def closeEvent(self, event):
        #Close button (red X)
        self._close()

    def close(self):
        # Menu or ctrl+q
        self._close()
        super().close()


class Options(argparse.ArgumentParser):
    def __init__(self, prog="sequana_gui"):
        usage = """Sequanix (part of Sequana project) is a GUI for running Snakefiles

        For Sequana project, you can pre-filled sections as follows:

            sequanix -p quality_control -w analysis -i .

        to prefill the quality_control pipeline to used the local directory to
        search for input files (fastq.gz) and run the analysis in the working
        directory "analysis"

        For Generic snakefiles:

            sequanix -s SNAKEFILE -c CONFIGFILE -w analysis

        will run the snakefile (with its config file) into a working directory.

        """
        description = """"""
        super(Options, self).__init__(usage=usage, prog=prog,
            description=description, formatter_class=easydev.SmartFormatter)
        group = self.add_argument_group("GENERAL")
        group.add_argument("-w", "--working-directory", dest="wkdir",
            help="Set working directory", default=None)
        group.add_argument("-n", "--no-splash", dest="nosplash",
            action="store_true",
            help="No splash screen")

        group = self.add_argument_group("SEQUANA")
        group.add_argument("-p", "--pipeline", dest="pipeline",
            default=None,
            help="A valid sequana pipeline name")

        group_mut = group.add_mutually_exclusive_group()
        group_mut.add_argument("-i", "--input-directory", dest="input_directory",
            default=None,
            help="input directory where to find the input data")
        group_mut.add_argument("-f", "--input-files", dest="input_files",
            default=None, nargs="*",
            help="input files")

        group = self.add_argument_group("GENERIC PIPELINES")
        group.add_argument("-s", "--snakefile", dest="snakefile",
            default=None,
            help="A valid Snakefile")
        group.add_argument("-c", "--configfile", dest="configfile",
            default=None,
            help="optional config file to be used by the Snakefile")


def main(args=None):

    if args is None:
        args = sys.argv[:]
    user_options = Options()
    options = user_options.parse_args(args[1:])

    signal.signal(signal.SIGINT, sigint_handler)
    app = QW.QApplication(sys.argv)

    filename = sequana_data("drawing.png", "../gui")

    if options.nosplash:
        app.processEvents()
        sequana = SequanaGUI(user_options=options)
        sequana.show()
    else:
        # Show the splash screen for a few seconds
        splash_pix = QtGui.QPixmap(filename)
        splash = QW.QSplashScreen(splash_pix, Qt.WindowStaysOnTopHint)
        splash.setMask(splash_pix.mask())
        splash.show()

        for i in range(0, 100):
            t = time.time()
            while time.time() < t + 0.5/100.:
                app.processEvents()

        app.processEvents()
        sequana = SequanaGUI(user_options=options)
        sequana.show()
        splash.finish(sequana)

    # Make sure the main window is the active one
    sequana.raise_()
    sequana.activateWindow()

    sys.exit(app.exec_())


if __name__ == "__main__":
    main()
<|MERGE_RESOLUTION|>--- conflicted
+++ resolved
@@ -882,29 +882,6 @@
                 rule_box = Ruleform(rule, contains, count, self._browser_keyword)
                 rule_box.connect_all_option(
                     lambda: self.ui.run_btn.setEnabled(False))
-<<<<<<< HEAD
-                self.comments = comments
-                if comments:
-                    # Try to interpret it with sphinx
-                    from pyquickhelper.helpgen import docstring2html
-                    docstring = []
-                    for line in comments.split("\n"):
-                        if "#############" in line:
-                            pass
-                        else:
-                            if len(line)<2: # an empty line (to keep)
-                                docstring.append("")
-                            else:
-                                docstring.append(line[2:]) # strip the "# " characters
-
-                    docstring = "\n".join(docstring)
-                    try:
-                        comments = docstring2html(docstring).data
-                        comments.replace('class="document"', 'style=""')
-                    except:
-                        self.warning("Could not interpret docstring of %s" % rule)
-=======
->>>>>>> 959e7922
 
                 # Get the docstring from the Yaml section/rule
                 docstring = docparser._block2docstring(rule)
