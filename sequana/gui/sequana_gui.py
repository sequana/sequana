--- conflicted
+++ resolved
@@ -926,12 +926,9 @@
             if isinstance(contains, dict) and (
                     rule not in SequanaGUI._not_a_rule):
                 rule_box = Ruleform(rule, contains, count, self._browser_keyword)
-<<<<<<< HEAD
                 rule_box.connect_all_option(
                     lambda: self.ui.run_btn.setEnabled(False))
-=======
                 self.comments = comments
->>>>>>> 7d14057d
                 if comments:
                     # Try to interpret it with sphinx
                     from pyquickhelper.helpgen import docstring2html
