rule indel_realigner:
    """ Performs local realignment around indels to correct errors made by 
    genome aligners. It identifies regions where alignments may 
    potentially be improved, then realigns the reads in these regions.

    Required input:
        __indel_realigner__input: sorted bam file
        __indel_realigner__reference: fasta file
        __indel_realigner__ref_dict: reference dictionnary

    Required output:
        __indel_realigner__output: bam file
        __indel_realigner__intervals: intervals file. Must have ".intervals" 
            extension.
    """
    input:
        bam = __indel_realigner__input,
        ref = __indel_realigner__reference,
        ref_dict = __indel_realigner__ref_dict
    output:
        bam = __indel_realigner__output,
        intervals = __indel_realigner__intervals
    log:
        __indel_realigner__log
    shell:
        """
<<<<<<< HEAD
=======
        # BAM must be indexed to realign INDEL
        samtools index {input.bam}

>>>>>>> 2578c5d3
        GenomeAnalysisTK -T RealignerTargetCreator -R {input.ref} \
        -I {input.bam} -o {output.intervals} > {log} 2>&1

        GenomeAnalysisTK -T IndelRealigner -R {input.ref} -I {input.bam} \
        -targetIntervals {output.intervals} -o {output.bam} >> {log} \
        2>&1
<<<<<<< HEAD
        samtools index {output.bam}
=======
>>>>>>> 2578c5d3
        """<|MERGE_RESOLUTION|>--- conflicted
+++ resolved
@@ -24,20 +24,13 @@
         __indel_realigner__log
     shell:
         """
-<<<<<<< HEAD
-=======
         # BAM must be indexed to realign INDEL
         samtools index {input.bam}
 
->>>>>>> 2578c5d3
         GenomeAnalysisTK -T RealignerTargetCreator -R {input.ref} \
         -I {input.bam} -o {output.intervals} > {log} 2>&1
 
         GenomeAnalysisTK -T IndelRealigner -R {input.ref} -I {input.bam} \
         -targetIntervals {output.intervals} -o {output.bam} >> {log} \
         2>&1
-<<<<<<< HEAD
-        samtools index {output.bam}
-=======
->>>>>>> 2578c5d3
         """