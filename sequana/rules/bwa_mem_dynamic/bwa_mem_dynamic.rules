# coding: utf-8
"""Read mapping for either single end and paired end data using BWA and
samtools.

input:
    fastq -> list with your fastq.gz (R1, R2)
    ref -> reference's fastq file
"""


def bwa_mem_dynamic(name, project):
    metadata = {'name':name}

    from easydev import cmd_exists
    ret = cmd_exists("pbwa") # for IP cluster
    if ret:
        metadata['executable'] = "pbwa"
    else:
        metadata['executable'] = "bwa"

    bwa_mem_code = '''
rule bwa_mem_%(name)s:
    """BWA MEM

    By default uses *bwa* as the executable. If *pbwa* is available, 
    (like on Institut Pasteur Cluster), then it is used in place of *bwa*.
    It has the same behaviour but is a parallel version of *bwa*.

    """
    input:
        fastq = __bwa_mem_%(name)s__input,
        reference = __bwa_mem_%(name)s__ref_input
    output:
        mem = __bwa_mem_%(name)s__mem_output,
        sort = __bwa_mem_%(name)s__sort_output,
        reference = __bwa_mem_%(name)s__reference
    log:
        __bwa_mem_%(name)s__log
    params:
        index = config["bwa_mem_%(name)s"]["index_algorithm"],
        mem = config["bwa_mem_%(name)s"]["options"],
        bwa_exe = "%(executable)s"
    threads:
        int(config["bwa_mem_%(name)s"]["threads"])
    shell:
        """
        # Symbolic link of the reference
        if [[ {input.reference} == /* ]];
        then
            ln -sf {input.reference} {output.reference}
        else
            ln -sf $(pwd)/{input.reference} {output.reference}
        fi

        # this ensures that the symlink is updated (see
        # https://bitbucket.org/snakemake/snakemake/wiki/FAQ)
        touch -h {output.reference}

        # Indexing
        bwa index -a {params.index} {output.reference} 2> {log}
        samtools faidx {output.reference}

        # Mapping
        ({params.bwa_exe} mem -t {threads} {params.mem} \
        {output.reference} {input.fastq} | \
        samtools view -Sbh -> {output.mem}) 2>> {log}
 
        # Sorting
        samtools sort -o {output.sort} {output.mem} 2>> {log}
<<<<<<< HEAD
        samtools index {output.sort} 2>> {log}
=======
>>>>>>> 2578c5d3
        """
    '''
    from sequana.snaketools import build_dynamic_rule
    return build_dynamic_rule(bwa_mem_code % metadata, project.pipeline_dir)
<|MERGE_RESOLUTION|>--- conflicted
+++ resolved
@@ -67,10 +67,6 @@
  
         # Sorting
         samtools sort -o {output.sort} {output.mem} 2>> {log}
-<<<<<<< HEAD
-        samtools index {output.sort} 2>> {log}
-=======
->>>>>>> 2578c5d3
         """
     '''
     from sequana.snaketools import build_dynamic_rule
