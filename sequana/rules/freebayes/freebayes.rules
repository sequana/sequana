--- conflicted
+++ resolved
@@ -28,12 +28,9 @@
         options = config["freebayes"]["options"]
     shell:
         """
-<<<<<<< HEAD
-=======
         # BAM must be indexed before variant calling
         samtools index {input.bam}
 
->>>>>>> 2578c5d3
         freebayes {params.options} --ploidy {params.ploidy} -f {input.ref} \
         -v {output.vcf} {input.bam} > {log} 2>&1
         """