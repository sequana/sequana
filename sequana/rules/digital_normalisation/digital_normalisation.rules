--- conflicted
+++ resolved
@@ -21,11 +21,8 @@
     output:
         fastq_dn = __digital_normalisation__output,
         graph = temp(__digital_normalisation__prefix + "/graph.ct")
-<<<<<<< HEAD
-=======
     log:
         __digital_normalisation__log
->>>>>>> 2578c5d3
     params:
         prefix = __digital_normalisation__prefix,
         ksize = config["digital_normalisation"]["ksize"],
@@ -46,42 +43,23 @@
         unpigz -fk {input.fastq} 
 
         # concatenate R1 and R2
-<<<<<<< HEAD
-        interleave-reads.py {input.fastq} --output {params.prefix}.pe
-=======
         interleave-reads.py $fastq --output {params.prefix}.pe > {log} 2>&1
->>>>>>> 2578c5d3
 
         # digital norm
         normalize-by-median.py --paired --ksize {params.ksize} \
             --cutoff {params.cutoff} --n_table {params.n_tables} \
             --max-tablesize {params.max_ts} {params.options} \
             --savegraph {output.graph} {params.prefix}.pe \
-<<<<<<< HEAD
-            --output {params.prefix}.pe.keep
-
-        # filter abundance
-        filter-abund.py --threads {threads} -V {output.graph} \
-            {params.prefix}.pe.keep --output {params.prefix}.pe.filter
-=======
             --output {params.prefix}.pe.keep >> {log} 2>&1
 
         # filter abundance
         filter-abund.py --threads {threads} -V {output.graph} \
             {params.prefix}.pe.keep --output {params.prefix}.pe.filter \
             >> {log} 2>&1
->>>>>>> 2578c5d3
 
         # extract paired reads
         extract-paired-reads.py {params.prefix}.pe.filter \
             --output-paired {params.prefix}.dn.pe \
-<<<<<<< HEAD
-            --output-single {params.prefix}.dn.se
-
-        # split paired reads
-        split-paired-reads.py {params.prefix}.dn.pe --gzip \
-            -1 {output.fastq_dn[0]} -2 {output.fastq_dn[1]}
-=======
             --output-single {params.prefix}.dn.se >> {log} 2>&1
 
         # split paired reads
@@ -90,5 +68,4 @@
 
         # remove fastq file
         rm $fastq
->>>>>>> 2578c5d3
         """