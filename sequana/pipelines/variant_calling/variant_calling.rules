--- conflicted
+++ resolved
@@ -27,10 +27,7 @@
 __report_mapping__ann = None
 __report_mapping__ann_format = None
 
-<<<<<<< HEAD
-=======
-
->>>>>>> 2578c5d3
+
 # check if the pipeline is called by denovo pipeline
 try:
     __report_mapping__quast_input = __quast__output
@@ -62,11 +59,7 @@
 __bwa_mem_ref__mem_output = manager.getname("bwa_mem_ref", ".bam")
 __bwa_mem_ref__sort_output = manager.getname("bwa_mem_ref", ".sorted.bam")
 __bwa_mem_ref__log = manager.getlogdir("bwa_mem_ref")
-<<<<<<< HEAD
-include: bwa_mem_dynamic("ref", manager.sample)
-=======
 include: bwa_mem_dynamic("ref", manager)
->>>>>>> 2578c5d3
 
 # Add read groups of sample
 __add_read_group__input = __bwa_mem_ref__sort_output
@@ -186,33 +179,22 @@
 include: sm.modules["rulegraph"]
 final_output += ["requirements.txt", "dag.svg"]
 
-<<<<<<< HEAD
-file_to_copy = [__freebayes__input, __freebayes__input + ".bai",
-                __vcf_filter__output, __vcf_filter__input, __snakefile__,
-                "config.yaml"]
-=======
 
 file_to_copy = [__freebayes__input, __freebayes__bai, __freebayes__output,
                 __vcf_filter__output, __vcf_filter__input, __snakefile__,
                 "config.yaml", __rulegraph__output, "requirements.txt"]
 
 # Check if snpeff is done
->>>>>>> 2578c5d3
 try:
     file_to_copy.append(__snpeff__html)
 except NameError:
     pass
-<<<<<<< HEAD
-
-__copy_multiple_files__input = file_to_copy
-=======
 # Check if there are files from denovo assembly pipeline to copy
 try:
     __copy_multiple_files__input += file_to_copy
 except NameError:
     __copy_multiple_files__input = file_to_copy
 
->>>>>>> 2578c5d3
 __copy_multiple_files__output = report_dir
 __copy_multiple_files__done = manager.sample + os.sep + "copy.done"
 include: sm.modules["copy_multiple_files"]
