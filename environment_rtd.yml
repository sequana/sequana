name: sequana

channels:
- bioconda
- defaults
- r
- conda-forge

dependencies:
- python=3.5
- numpy
- pandas
- matplotlib
- pysam
<<<<<<< HEAD
- reports
=======
#- reports
>>>>>>> ec005bec
- easydev>=0.9.36
- bioservices
- pip
- shustring
<<<<<<< HEAD
- biokit>=0.4.1
- ruamel.yaml==0.12.13
=======
- biokit>=0.4.3
- ruamel.yaml
>>>>>>> ec005bec
- kraken
- krona
#- pygraphviz
- snakemake==4.5.0
- urllib3==1.22 # to fix bug in RTD (oct2017)

- pip:
  - ipython
  - jupyter
  - docutils<0.13.1 # https://github.com/sphinx-doc/sphinx/issues/3212
<|MERGE_RESOLUTION|>--- conflicted
+++ resolved
@@ -12,22 +12,13 @@
 - pandas
 - matplotlib
 - pysam
-<<<<<<< HEAD
-- reports
-=======
 #- reports
->>>>>>> ec005bec
 - easydev>=0.9.36
 - bioservices
 - pip
 - shustring
-<<<<<<< HEAD
-- biokit>=0.4.1
-- ruamel.yaml==0.12.13
-=======
 - biokit>=0.4.3
 - ruamel.yaml
->>>>>>> ec005bec
 - kraken
 - krona
 #- pygraphviz
